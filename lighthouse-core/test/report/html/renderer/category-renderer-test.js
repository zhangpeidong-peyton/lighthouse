/**
 * @license Copyright 2017 The Lighthouse Authors. All Rights Reserved.
 * Licensed under the Apache License, Version 2.0 (the "License"); you may not use this file except in compliance with the License. You may obtain a copy of the License at http://www.apache.org/licenses/LICENSE-2.0
 * Unless required by applicable law or agreed to in writing, software distributed under the License is distributed on an "AS IS" BASIS, WITHOUT WARRANTIES OR CONDITIONS OF ANY KIND, either express or implied. See the License for the specific language governing permissions and limitations under the License.
 */
'use strict';

/* eslint-env jest, browser */

const assert = require('assert').strict;
const fs = require('fs');
const jsdom = require('jsdom');
const Util = require('../../../../report/html/renderer/util.js');
const I18n = require('../../../../report/html/renderer/i18n.js');
const DOM = require('../../../../report/html/renderer/dom.js');
const DetailsRenderer = require('../../../../report/html/renderer/details-renderer.js');
const CriticalRequestChainRenderer = require(
    '../../../../report/html/renderer/crc-details-renderer.js');
const CategoryRenderer = require('../../../../report/html/renderer/category-renderer.js');
const sampleResultsOrig = require('../../../results/sample_v2.json');

const TEMPLATE_FILE = fs.readFileSync(__dirname +
    '/../../../../report/html/templates.html', 'utf8');

describe('CategoryRenderer', () => {
  let renderer;
  let sampleResults;

  beforeAll(() => {
    global.Util = Util;
    global.Util.i18n = new I18n('en', {...Util.UIStrings});
    global.CriticalRequestChainRenderer = CriticalRequestChainRenderer;

    const {document} = new jsdom.JSDOM(TEMPLATE_FILE).window;
    const dom = new DOM(document);
    const detailsRenderer = new DetailsRenderer(dom);
    renderer = new CategoryRenderer(dom, detailsRenderer);

    sampleResults = Util.prepareReportResult(sampleResultsOrig);
  });

  afterAll(() => {
    global.Util.i18n = undefined;
    global.Util = undefined;
    global.CriticalRequestChainRenderer = undefined;
  });

  it('renders an audit', () => {
    const auditRef = sampleResults.categories.pwa.auditRefs
      .find(a => a.id === 'works-offline');

    const auditDOM = renderer.renderAudit(auditRef);
    assert.equal(auditDOM.nodeType, 1, 'Audit returns an element');

    const title = auditDOM.querySelector('.lh-audit__title');
    const description = auditDOM.querySelector('.lh-audit__description');

    assert.equal(title.textContent, auditRef.result.title);
    assert.ok(description.querySelector('a'), 'audit help text contains coverted markdown links');
    assert.ok(auditDOM.classList.contains('lh-audit--fail'));
    assert.ok(
      auditDOM.classList.contains(`lh-audit--${auditRef.result.scoreDisplayMode.toLowerCase()}`));
  });

  it('renders an audit explanation when appropriate', () => {
    const audit1 = renderer.renderAudit({
      result: {
        title: 'Audit title',
        explanation: 'A reason',
        description: 'help text',
        scoreDisplayMode: 'binary',
        score: 0,
      },
    });
    assert.ok(audit1.querySelector('.lh-audit-explanation'));

    const audit2 = renderer.renderAudit({
      result: {
        title: 'Audit title',
        description: 'help text',
        scoreDisplayMode: 'binary',
        score: 0,
      },
    });
    assert.ok(!audit2.querySelector('.lh-audit-explanation'));
  });

  it('renders an informative audit', () => {
    const auditDOM = renderer.renderAudit({
      id: 'informative',
      result: {
        title: 'It informs',
        description: 'help text',
        scoreDisplayMode: 'informative',
        score: 0,
      },
    });
    assert.ok(auditDOM.matches('.lh-audit--informative'));
  });

  it('adds a pass/average/fail class for non-informative audits', () => {
    const auditDOM = renderer.renderAudit({
      id: 'not-informative',
      result: {
        title: 'Not informative',
        description: 'help text',
        scoreDisplayMode: 'numeric',
        score: 0,
      },
    });
    assert.ok(auditDOM.matches('.lh-audit--fail'));
  });

  it('does not add a pass/average/fail class for informative audits', () => {
    const auditDOM = renderer.renderAudit({
      id: 'informative',
      result: {
        title: 'It informs',
        description: 'help text',
        scoreDisplayMode: 'informative',
        score: 0,
      },
    });
    assert.equal(auditDOM.classList.length, 2);
    assert.ok(auditDOM.matches('.lh-audit'));
    assert.ok(auditDOM.matches('.lh-audit--informative'));
  });

  it('renders audits with a warning', () => {
    const auditResult = {
      title: 'Audit',
      description: 'Learn more',
      scoreDisplayMode: 'informative',
      warnings: ['It may not have worked!'],
      score: 1,
    };
    const auditDOM = renderer.renderAudit({id: 'foo', result: auditResult});
    const warningEl = auditDOM.querySelector('.lh-warnings');
    assert.ok(warningEl, 'did not render warning message');
    assert.ok(warningEl.textContent.includes(auditResult.warnings[0]), 'warning message provided');
  });

  it('renders audits with multiple warnings', () => {
    const auditResult = {
      title: 'Audit',
      description: 'Learn more',
      scoreDisplayMode: 'informative',
      warnings: ['It may not have worked!', 'You should read this, though'],
      score: 1,
    };
    const auditDOM = renderer.renderAudit({id: 'foo', result: auditResult});
    const warningEl = auditDOM.querySelector('.lh-warnings');
    assert.ok(warningEl, 'did not render warning message');
    assert.ok(warningEl.textContent.includes(auditResult.warnings[0]), '1st warning provided');
    assert.ok(warningEl.textContent.includes(auditResult.warnings[1]), '2nd warning provided');
  });

  it('renders a category', () => {
    const category = sampleResults.categories.pwa;
    const categoryDOM = renderer.render(category, sampleResults.categoryGroups);

    const categoryEl = categoryDOM.querySelector('.lh-category-header');
    const value = categoryDOM.querySelector('.lh-gauge__percentage');
    const title = categoryEl.querySelector('.lh-gauge__label');

    assert.deepEqual(categoryEl, categoryEl.firstElementChild, 'first child is a score');
    const scoreInDom = Number(value.textContent);
    assert.ok(Number.isInteger(scoreInDom) && scoreInDom > 10, 'category score is rounded');
    assert.equal(title.textContent, category.title, 'title is set');

    const audits = categoryDOM.querySelectorAll('.lh-audit');
    assert.equal(audits.length, category.auditRefs.length, 'renders correct number of audits');

    // No plugin categories in sampleResults.
    assert.equal(
      categoryDOM.querySelector('.lh-gauge__wrapper--plugin'), null, 'renders no plugin badges');
  });

  it('plugin category has plugin badge', () => {
    const category = JSON.parse(
      JSON.stringify(sampleResults.categories.seo));
    category.id = 'lighthouse-plugin-someplugin';
    category.title = 'Some Plugin';
    const categoryDOM = renderer.render(category, sampleResults.categoryGroups);
    assert.ok(categoryDOM.querySelector('.lh-gauge__wrapper--plugin'));
    const label = categoryDOM.querySelector('.lh-gauge__label').textContent;
    assert.equal(category.title, label);
  });

  it('handles markdown in category descriptions a category', () => {
    const category = sampleResults.categories.pwa;
    const prevDesc = category.description;
    category.description += ' [link text](http://example.com).';
    const categoryDOM = renderer.render(category, sampleResults.categoryGroups);
    const description = categoryDOM.querySelector('.lh-category-header__description');
    assert.ok(description.querySelector('a'), 'description contains converted markdown links');
    category.description = prevDesc;
  });

  it('renders manual audits if the category contains them', () => {
    const pwaCategory = sampleResults.categories.pwa;
    const categoryDOM = renderer.render(pwaCategory, sampleResults.categoryGroups);
    assert.ok(categoryDOM.querySelector('.lh-clump--manual .lh-audit-group__summary'));
    assert.equal(categoryDOM.querySelectorAll('.lh-audit--manual').length, 3,
        'score shows informative and dash icon');

    assert.ok(pwaCategory.manualDescription);
    const description = categoryDOM
      .querySelector('.lh-clump--manual .lh-audit-group__description').textContent;
    // may need to be adjusted if description includes a link at the beginning
    assert.ok(description.startsWith(pwaCategory.manualDescription.substring(0, 20)),
        'no manual description');
  });

  describe('categories with not applicable audits', () => {
    let a11yCategory;

    beforeEach(()=> {
      a11yCategory = JSON.parse(JSON.stringify(sampleResults.categories.accessibility));
    });

    it('renders not applicable audits if the category contains them', () => {
      const categoryDOM = renderer.render(a11yCategory, sampleResults.categoryGroups);
      assert.ok(categoryDOM.querySelector(
        '.lh-clump--notapplicable .lh-audit-group__summary'));

      const notApplicableCount = a11yCategory.auditRefs.reduce((sum, audit) =>
        sum += audit.result.scoreDisplayMode === 'notApplicable' ? 1 : 0, 0);
<<<<<<< HEAD
    assert.equal(
      categoryDOM.querySelectorAll('.lh-clump--notapplicable .lh-audit').length,
      notApplicableCount,
      'score shows informative and dash icon'
    );

    const bestPracticeCat = sampleResults.categories['best-practices'];
    const categoryDOM2 = renderer.render(bestPracticeCat, sampleResults.categoryGroups);
    assert.ok(categoryDOM2.querySelector('.lh-clump--notapplicable'));
=======
      assert.equal(
        categoryDOM.querySelectorAll('.lh-clump--notapplicable .lh-audit').length,
        notApplicableCount,
        'score shows informative and dash icon'
      );

      const bestPracticeCat = sampleResults.categories['best-practices'];
      const categoryDOM2 = renderer.render(bestPracticeCat, sampleResults.categoryGroups);
      assert.ok(!categoryDOM2.querySelector('.lh-clump--notapplicable'));
    });

    it('renders a dash score if the category contains 0 applicable audits', () => {
      for (const auditRef of a11yCategory.auditRefs) {
        auditRef.result.scoreDisplayMode = 'notApplicable';
      }

      const categoryDOM = renderer.render(a11yCategory, sampleResults.categoryGroups);
      const percentageEl = categoryDOM.querySelectorAll('[title="Not applicable"]');

      assert.equal(percentageEl[0].textContent, '-', 'score shows a dash');
    });

    it('renders a non-dash score if the category contains at least 1 applicable audit', () => {
      for (const auditRef of a11yCategory.auditRefs) {
        auditRef.result.scoreDisplayMode = 'notApplicable';
      }
      a11yCategory.auditRefs[0].result.scoreDisplayMode = 'numeric';

      const categoryDOM = renderer.render(a11yCategory, sampleResults.categoryGroups);
      const percentageEl = categoryDOM.querySelectorAll('.lh-gauge__percentage');

      assert.equal(percentageEl[0].textContent, '65', 'score shows a non-dash value');
    });
>>>>>>> 74740ccb
  });

  describe('category with groups', () => {
    let category;

    beforeEach(() => {
      category = sampleResults.categories.accessibility;
    });

    it('renders the category header', () => {
      const categoryDOM = renderer.render(category, sampleResults.categoryGroups);

      const gauge = categoryDOM.querySelector('.lh-gauge__percentage');
      assert.equal(gauge.textContent.trim(), '65', 'score is 0-100');

      const score = categoryDOM.querySelector('.lh-category-header');
      const value = categoryDOM.querySelector('.lh-gauge__percentage');
      const title = score.querySelector('.lh-gauge__label');
      const description = score.querySelector('.lh-category-header__description');

      assert.deepEqual(score, score.firstElementChild, 'first child is a score');
      const scoreInDom = Number(value.textContent);
      assert.ok(Number.isInteger(scoreInDom) && scoreInDom > 10, 'score is rounded out of 100');
      assert.equal(title.textContent, category.title, 'title is set');
      assert.ok(description.querySelector('a'), 'description contains converted markdown links');
    });

    it('renders the failed audits grouped by group', () => {
      // Fail all the audits.
      const categoryClone = JSON.parse(JSON.stringify(category));
      const auditRefs = categoryClone.auditRefs;
      auditRefs.forEach(ref => {
        ref.result.score = 0;
        ref.result.scoreDisplayMode = 'binary';
      });
      const categoryDOM = renderer.render(categoryClone, sampleResults.categoryGroups);

      // All the group names in the config.
      const groupNames = Array.from(new Set(auditRefs.map(ref => ref.group))).filter(Boolean);
      assert.ok(groupNames.length > 5, `not enough groups found in category for test`);

      // All the group roots in the DOM.
      const failedGroupElems = Array.from(
          categoryDOM.querySelectorAll('.lh-clump--failed > .lh-audit-group'));

      assert.strictEqual(failedGroupElems.length, groupNames.length);

      for (const groupName of groupNames) {
        const groupAuditRefs = auditRefs.filter(ref => ref.group === groupName);
        assert.ok(groupAuditRefs.length > 0, `no auditRefs found with group '${groupName}'`);

        const className = `lh-audit-group--${groupName}`;
        const groupElem = failedGroupElems.find(el => el.classList.contains(className));
        const groupAuditElems = groupElem.querySelectorAll('.lh-audit');

        assert.strictEqual(groupAuditElems.length, groupAuditRefs.length);
      }
    });

    it('renders the passed audits ungrouped', () => {
      const categoryDOM = renderer.render(category, sampleResults.categoryGroups);
      const passedAudits = category.auditRefs.filter(audit =>
          audit.result.scoreDisplayMode !== 'notApplicable' && audit.result.score === 1);

      const passedAuditGroups = categoryDOM.querySelectorAll('.lh-clump--passed .lh-audit-group');
      const passedAuditsElems = categoryDOM.querySelectorAll('.lh-clump--passed .lh-audit');

      assert.equal(passedAuditGroups.length, 0);
      assert.equal(passedAuditsElems.length, passedAudits.length);
    });

    it('renders all the audits', () => {
      const categoryDOM = renderer.render(category, sampleResults.categoryGroups);
      const auditsElements = categoryDOM.querySelectorAll('.lh-audit');
      assert.equal(auditsElements.length, category.auditRefs.length);
    });

    it('renders audits without a group before grouped ones', () => {
      const categoryClone = JSON.parse(JSON.stringify(category));

      // Remove groups from some audits.
      const ungroupedAudits = ['color-contrast', 'image-alt', 'link-name'];
      for (const auditRef of categoryClone.auditRefs) {
        if (ungroupedAudits.includes(auditRef.id)) {
          assert.ok(auditRef.group); // Make sure this will change something.
          delete auditRef.group;
        }
      }

      const elem = renderer.render(categoryClone, sampleResults.categoryGroups);

      // Check that the first audits found are the ungrouped ones.
      const auditElems = Array.from(elem.querySelectorAll('.lh-audit'));
      const firstAuditElems = auditElems.slice(0, ungroupedAudits.length);
      for (const auditElem of firstAuditElems) {
        const auditId = auditElem.id;
        assert.ok(ungroupedAudits.includes(auditId), auditId);
      }
    });

    it('gives each group a selectable class', () => {
      const categoryClone = JSON.parse(JSON.stringify(category));
      // Force all results to be Failed for accurate counting of groups.
      categoryClone.auditRefs.forEach(ref => {
        ref.result.score = 0;
        ref.result.scoreDisplayMode = 'binary';
      });
      const categoryGroupIds = new Set(category.auditRefs.filter(a => a.group).map(a => a.group));
      assert.ok(categoryGroupIds.size > 6); // Ensure there's something to test.

      const categoryElem = renderer.render(categoryClone, sampleResults.categoryGroups);

      categoryGroupIds.forEach(groupId => {
        const selector = `.lh-audit-group--${groupId}`;
        assert.equal(categoryElem.querySelectorAll(selector).length, 1,
          `could not find '${selector}'`);
      });
    });
  });

  describe('clumping passed/failed/warning/manual', () => {
    it('separates audits in the DOM', () => {
      const category = sampleResults.categories.pwa;
      const categoryClone = JSON.parse(JSON.stringify(category));
      // Give the first two passing grades warnings
      const passingRefs = categoryClone.auditRefs.filter(ref => ref.result.score === 1);
      passingRefs[0].result.warnings = ['Some warning'];
      passingRefs[1].result.warnings = ['Some warning'];

      const elem = renderer.render(categoryClone, sampleResults.categoryGroups);
      const passedAudits = elem.querySelectorAll('.lh-clump--passed .lh-audit');
      const failedAudits = elem.querySelectorAll('.lh-clump--failed .lh-audit');
      const warningAudits = elem.querySelectorAll('.lh-clump--warning .lh-audit');
      const manualAudits = elem.querySelectorAll('.lh-clump--manual .lh-audit');

      assert.equal(passedAudits.length, 2);
      assert.equal(failedAudits.length, 10);
      assert.equal(warningAudits.length, 2);
      assert.equal(manualAudits.length, 3);
    });

    it('doesnt create a passed section if there were 0 passed', () => {
      const origCategory = sampleResults.categories.pwa;
      const category = JSON.parse(JSON.stringify(origCategory));
      category.auditRefs.forEach(audit => audit.result.score = 0);
      const elem = renderer.render(category, sampleResults.categoryGroups);
      const passedAudits = elem.querySelectorAll('.lh-clump--passed .lh-audit');
      const failedAudits = elem.querySelectorAll('.lh-clump--failed .lh-audit');

      assert.equal(passedAudits.length, 0);
      assert.equal(failedAudits.length, 14);
    });

    it('expands warning audit group', () => {
      const category = sampleResults.categories.pwa;
      const categoryClone = JSON.parse(JSON.stringify(category));
      categoryClone.auditRefs[0].result.warnings = ['Some warning'];

      const auditDOM = renderer.render(categoryClone, sampleResults.categoryGroups);
      const warningClumpEl = auditDOM.querySelector('.lh-clump--warning');
      const isExpanded = warningClumpEl.hasAttribute('open');
      assert.ok(isExpanded, 'Warning audit group should be expanded by default');
    });

    it('only passing audits with warnings show in warnings section', () => {
      const failingWarning = 'Failed and warned';
      const passingWarning = 'A passing warning';
      const category = {
        id: 'test',
        title: 'Test',
        score: 0,
        auditRefs: [{
          id: 'failing',
          result: {
            id: 'failing',
            title: 'Failing with warning',
            description: '',
            scoreDisplayMode: 'numeric',
            score: 0,
            warnings: [failingWarning],
          },
        }, {
          id: 'passing',
          result: {
            id: 'passing',
            title: 'Passing with warning',
            description: '',
            scoreDisplayMode: 'numeric',
            score: 1,
            warnings: [passingWarning],
          },
        }],
      };
      const categoryDOM = renderer.render(category);

      const shouldBeFailed = categoryDOM.querySelectorAll('.lh-clump--failed .lh-audit');
      assert.strictEqual(shouldBeFailed.length, 1);
      assert.strictEqual(shouldBeFailed[0].id, 'failing');
      assert.ok(shouldBeFailed[0].textContent.includes(failingWarning));

      const shouldBeWarning = categoryDOM.querySelectorAll('.lh-clump--warning .lh-audit');
      assert.strictEqual(shouldBeWarning.length, 1);
      assert.strictEqual(shouldBeWarning[0].id, 'passing');
      assert.ok(shouldBeWarning[0].textContent.includes(passingWarning));
    });
  });

  it('can set a custom templateContext', () => {
    assert.equal(renderer.templateContext, renderer.dom.document());

    const dom = new jsdom.JSDOM(TEMPLATE_FILE);
    const otherDocument = dom.window.document;
    renderer.setTemplateContext(otherDocument);
    assert.equal(renderer.templateContext, otherDocument);
  });
});<|MERGE_RESOLUTION|>--- conflicted
+++ resolved
@@ -226,17 +226,6 @@
 
       const notApplicableCount = a11yCategory.auditRefs.reduce((sum, audit) =>
         sum += audit.result.scoreDisplayMode === 'notApplicable' ? 1 : 0, 0);
-<<<<<<< HEAD
-    assert.equal(
-      categoryDOM.querySelectorAll('.lh-clump--notapplicable .lh-audit').length,
-      notApplicableCount,
-      'score shows informative and dash icon'
-    );
-
-    const bestPracticeCat = sampleResults.categories['best-practices'];
-    const categoryDOM2 = renderer.render(bestPracticeCat, sampleResults.categoryGroups);
-    assert.ok(categoryDOM2.querySelector('.lh-clump--notapplicable'));
-=======
       assert.equal(
         categoryDOM.querySelectorAll('.lh-clump--notapplicable .lh-audit').length,
         notApplicableCount,
@@ -270,7 +259,6 @@
 
       assert.equal(percentageEl[0].textContent, '65', 'score shows a non-dash value');
     });
->>>>>>> 74740ccb
   });
 
   describe('category with groups', () => {
