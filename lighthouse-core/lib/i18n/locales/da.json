{
  "lighthouse-core/audits/accessibility/accesskeys.js | description": {
    "message": "Med adgangsnøgler kan brugerne hurtigt fokusere på dele af siden. Hver nøgle skal være unik for at navigere korrekt. [Få flere oplysninger](https://web.dev/accesskeys/)."
  },
  "lighthouse-core/audits/accessibility/accesskeys.js | failureTitle": {
    "message": "`[accesskey]`-værdierne er ikke unikke"
  },
  "lighthouse-core/audits/accessibility/accesskeys.js | title": {
    "message": "`[accesskey]`-værdier er unikke"
  },
  "lighthouse-core/audits/accessibility/aria-allowed-attr.js | description": {
    "message": "Hver ARIA-`role` understøtter en bestemt delmængde af `aria-*`-attributter. Hvis der opstår uoverensstemmelser, gøres `aria-*`-attributterne ugyldige. [Få flere oplysninger](https://web.dev/aria-allowed-attr/)."
  },
  "lighthouse-core/audits/accessibility/aria-allowed-attr.js | failureTitle": {
    "message": "`[aria-*]`-attributterne stemmer ikke overens med deres roller"
  },
  "lighthouse-core/audits/accessibility/aria-allowed-attr.js | title": {
    "message": "`[aria-*]`-attributterne stemmer overens med deres roller"
  },
  "lighthouse-core/audits/accessibility/aria-hidden-body.js | description": {
    "message": "Hjælpeteknologier såsom skærmlæsere fungerer ikke optimalt, når `aria-hidden=\"true\"` er angivet for dokumentet `<body>`. [Få flere oplysninger](https://web.dev/aria-hidden-body/)."
  },
  "lighthouse-core/audits/accessibility/aria-hidden-body.js | failureTitle": {
    "message": "`[aria-hidden=\"true\"]` findes i dokumentet `<body>`"
  },
  "lighthouse-core/audits/accessibility/aria-hidden-body.js | title": {
    "message": "`[aria-hidden=\"true\"]` findes ikke i dokumentet `<body>`"
  },
  "lighthouse-core/audits/accessibility/aria-hidden-focus.js | description": {
    "message": "Faldende elementer, der kan fokuseres på, i et `[aria-hidden=\"true\"]`-element forhindrer sådanne interaktive elementer i at være tilgængelige for brugere, der anvender hjælpeteknologier såsom skærmlæsere. [Få flere oplysninger](https://web.dev/aria-hidden-focus/)."
  },
  "lighthouse-core/audits/accessibility/aria-hidden-focus.js | failureTitle": {
    "message": "`[aria-hidden=\"true\"]`-elementerne indeholder faldende elementer, der kan fokuseres på"
  },
  "lighthouse-core/audits/accessibility/aria-hidden-focus.js | title": {
    "message": "`[aria-hidden=\"true\"]`-elementerne indeholder ikke faldende elementer, der kan fokuseres på"
  },
  "lighthouse-core/audits/accessibility/aria-input-field-name.js | description": {
    "message": "Hvis et indtastningsfelt ikke har et tilgængeligt navn, giver skærmlæsere feltet et generisk navn, så det ikke kan anvendes af brugere, der får læst indhold op af skærmlæsere. [Få flere oplysninger](https://web.dev/aria-input-field-name/)."
  },
  "lighthouse-core/audits/accessibility/aria-input-field-name.js | failureTitle": {
    "message": "ARIA-indtastningsfelterne har ikke et tilgængeligt navn"
  },
  "lighthouse-core/audits/accessibility/aria-input-field-name.js | title": {
    "message": "ARIA-indtastningsfelterne har tilgængelige navne"
  },
  "lighthouse-core/audits/accessibility/aria-required-attr.js | description": {
    "message": "Nogle ARIA-roller har obligatoriske attributter, der beskriver elementets tilstand for skærmlæsere. [Få flere oplysninger](https://web.dev/aria-required-attr/)."
  },
  "lighthouse-core/audits/accessibility/aria-required-attr.js | failureTitle": {
    "message": "`[role]`-elementerne har ikke alle de obligatoriske `[aria-*]`-attributter"
  },
  "lighthouse-core/audits/accessibility/aria-required-attr.js | title": {
    "message": "`[role]`-elementerne har alle obligatoriske `[aria-*]`-attributter"
  },
  "lighthouse-core/audits/accessibility/aria-required-children.js | description": {
    "message": "Nogle overordnede ARIA-roller skal indeholde bestemte underordnede roller for at udføre deres tilsigtede hjælpefunktioner [Få flere oplysninger](https://web.dev/aria-required-children/)."
  },
  "lighthouse-core/audits/accessibility/aria-required-children.js | failureTitle": {
    "message": "Elementer med ARIA-rollen `[role]`, der kræver underordnede elementer med en bestemt `[role]`, mangler nogle eller alle disse påkrævede underordnede elementer."
  },
  "lighthouse-core/audits/accessibility/aria-required-children.js | title": {
    "message": "Elementer med ARIA-rollen `[role]`, der kræver underordnede elementer med en bestemt `[role]`, har alle de påkrævede underordnede elementer."
  },
  "lighthouse-core/audits/accessibility/aria-required-parent.js | description": {
    "message": "Nogle underordnede ARIA-roller skal indgå i bestemte overordnede roller for at udføre deres tilsigtede hjælpefunktioner korrekt. [Få flere oplysninger](https://web.dev/aria-required-parent/)."
  },
  "lighthouse-core/audits/accessibility/aria-required-parent.js | failureTitle": {
    "message": "`[role]`-elementerne indgår ikke i deres påkrævede overordnede element"
  },
  "lighthouse-core/audits/accessibility/aria-required-parent.js | title": {
    "message": "`[role]`-elementerne indgår i deres påkrævede overordnede element"
  },
  "lighthouse-core/audits/accessibility/aria-roles.js | description": {
    "message": "ARIA-roller skal have gyldige værdier for at udføre deres tilsigtede hjælpefunktioner. [Få flere oplysninger](https://web.dev/aria-roles/)."
  },
  "lighthouse-core/audits/accessibility/aria-roles.js | failureTitle": {
    "message": "`[role]`-værdierne er ikke gyldige"
  },
  "lighthouse-core/audits/accessibility/aria-roles.js | title": {
    "message": "`[role]`-værdierne er gyldige"
  },
  "lighthouse-core/audits/accessibility/aria-toggle-field-name.js | description": {
    "message": "Hvis et felt med en til/fra-kontakt ikke har et tilgængeligt navn, giver skærmlæsere feltet et generisk navn, så det ikke kan anvendes af brugere, der får læst indhold op af skærmlæsere. [Få flere oplysninger](https://web.dev/aria-toggle-field-name/)."
  },
  "lighthouse-core/audits/accessibility/aria-toggle-field-name.js | failureTitle": {
    "message": "ARIA-kontakterne har ikke tilgængelige navne"
  },
  "lighthouse-core/audits/accessibility/aria-toggle-field-name.js | title": {
    "message": "ARIA-kontakterne har tilgængelige navne"
  },
  "lighthouse-core/audits/accessibility/aria-valid-attr-value.js | description": {
    "message": "Hjælpeteknologier som f.eks. skærmlæsere kan ikke fortolke ARIA-attributter med ugyldige værdier. [Få flere oplysninger](https://web.dev/aria-valid-attr-value/)."
  },
  "lighthouse-core/audits/accessibility/aria-valid-attr-value.js | failureTitle": {
    "message": "`[aria-*]`-attributterne har ikke gyldige værdier"
  },
  "lighthouse-core/audits/accessibility/aria-valid-attr-value.js | title": {
    "message": "`[aria-*]`-attributterne har gyldige værdier"
  },
  "lighthouse-core/audits/accessibility/aria-valid-attr.js | description": {
    "message": "Hjælpeteknologier som f.eks. skærmlæsere kan ikke fortolke ARIA-attributter med ugyldige navne. [Få flere oplysninger](https://web.dev/aria-valid-attr/)."
  },
  "lighthouse-core/audits/accessibility/aria-valid-attr.js | failureTitle": {
    "message": "`[aria-*]`-attributterne er ikke gyldige eller er stavet forkert"
  },
  "lighthouse-core/audits/accessibility/aria-valid-attr.js | title": {
    "message": "`[aria-*]`-attributterne er gyldige og er stavet korrekt"
  },
  "lighthouse-core/audits/accessibility/axe-audit.js | failingElementsHeader": {
    "message": "Elementer, der ikke bestod gennemgangen"
  },
  "lighthouse-core/audits/accessibility/button-name.js | description": {
    "message": "Hvis en knap ikke har et tilgængeligt navn, oplæser skærmlæsere knappen som \"knap\", hvilket gør den ubrugelig for brugere, der anvender skærmlæsere. [Få flere oplysninger](https://web.dev/button-name/)."
  },
  "lighthouse-core/audits/accessibility/button-name.js | failureTitle": {
    "message": "Knapperne har ikke et tilgængeligt navn"
  },
  "lighthouse-core/audits/accessibility/button-name.js | title": {
    "message": "Knapperne har et tilgængeligt navn"
  },
  "lighthouse-core/audits/accessibility/bypass.js | description": {
    "message": "Tastaturbrugere kan nemmere finde rundt på siden, når der tilføjes metoder til tilsidesættelse af gentagelser. [Få flere oplysninger](https://web.dev/bypass/)."
  },
  "lighthouse-core/audits/accessibility/bypass.js | failureTitle": {
    "message": "Siden indeholder hverken en heading, et skip link eller en landmark region"
  },
  "lighthouse-core/audits/accessibility/bypass.js | title": {
    "message": "Siden indeholder en heading, et skip link eller en landmark region"
  },
  "lighthouse-core/audits/accessibility/color-contrast.js | description": {
    "message": "Tekst med lav kontrast er for mange brugere svær eller umulig at læse. [Få flere oplysninger](https://web.dev/color-contrast/)."
  },
  "lighthouse-core/audits/accessibility/color-contrast.js | failureTitle": {
    "message": "Farverne i baggrunden og forgrunden har ikke nok kontrastforhold."
  },
  "lighthouse-core/audits/accessibility/color-contrast.js | title": {
    "message": "Farverne i baggrunden og forgrunden har nok kontrastforhold"
  },
  "lighthouse-core/audits/accessibility/definition-list.js | description": {
    "message": "Hvis lister over definitioner ikke opmærkes korrekt, kan skærmlæseres oplæsning være forvirrende og forkert. [Få flere oplysninger](https://web.dev/definition-list/)."
  },
  "lighthouse-core/audits/accessibility/definition-list.js | failureTitle": {
    "message": "`<dl>`-elementerne indeholder ikke udelukkende korrekt organiserede `<dt>`- og `<dd>`-grupper, `<script>`-, `<template>`- eller `<div>`-elementer."
  },
  "lighthouse-core/audits/accessibility/definition-list.js | title": {
    "message": "`<dl>`-elementerne indeholder kun korrekt organiserede `<dt>`- og `<dd>`-grupper, `<script>`-, `<template>`- eller `<div>`-elementer."
  },
  "lighthouse-core/audits/accessibility/dlitem.js | description": {
    "message": "Elementer med lister over definitioner (`<dt>` og `<dd>`) skal indkapsles af et overordnet `<dl>`-element for at sikre, at skærmlæsere kan læse dem op korrekt. [Få flere oplysninger](https://web.dev/dlitem/)."
  },
  "lighthouse-core/audits/accessibility/dlitem.js | failureTitle": {
    "message": "Elementer med lister over definitioner er ikke indkapslet af `<dl>`-elementer"
  },
  "lighthouse-core/audits/accessibility/dlitem.js | title": {
    "message": "Elementer med lister over definitioner er indkapslet af `<dl>`-elementer"
  },
  "lighthouse-core/audits/accessibility/document-title.js | description": {
    "message": "Titlen giver brugere af skærmlæsere et overblik over siden, og brugere af søgemaskiner skal bruge den til at afgøre, om en side er relevant for deres søgning. [Få flere oplysninger](https://web.dev/document-title/)."
  },
  "lighthouse-core/audits/accessibility/document-title.js | failureTitle": {
    "message": "Dokumentet har ikke et `<title>`-element"
  },
  "lighthouse-core/audits/accessibility/document-title.js | title": {
    "message": "Dokumentet har et `<title>`-element"
  },
  "lighthouse-core/audits/accessibility/duplicate-id-active.js | description": {
    "message": "Alle elementer, der kan fokuseres på, skal have en unik `id` for at sikre, at de er synlige for hjælpeteknologier. [Få flere oplysninger](https://web.dev/duplicate-id-active/)."
  },
  "lighthouse-core/audits/accessibility/duplicate-id-active.js | failureTitle": {
    "message": "`[id]`-attributterne på aktive elementer, der kan fokuseres på, er ikke unikke"
  },
  "lighthouse-core/audits/accessibility/duplicate-id-active.js | title": {
    "message": "`[id]`-attributterne på aktive elementer, der kan fokuseres på, er unikke"
  },
  "lighthouse-core/audits/accessibility/duplicate-id-aria.js | description": {
    "message": "Værdien af et ARIA-id skal være unik for at forhindre, at andre forekomster bliver overset af hjælpeteknologier. [Få flere oplysninger](https://web.dev/duplicate-id-aria/)."
  },
  "lighthouse-core/audits/accessibility/duplicate-id-aria.js | failureTitle": {
    "message": "ARIA-id'erne er ikke unikke"
  },
  "lighthouse-core/audits/accessibility/duplicate-id-aria.js | title": {
    "message": "ARIA-id'erne er unikke"
  },
  "lighthouse-core/audits/accessibility/form-field-multiple-labels.js | description": {
    "message": "Formularfelter med flere etiketter kan blive forvekslet og læst op af hjælpeteknologier såsom skærmlæsere, der anvender den første, den sidste eller alle etiketter. [Få flere oplysninger](https://web.dev/form-field-multiple-labels/)."
  },
  "lighthouse-core/audits/accessibility/form-field-multiple-labels.js | failureTitle": {
    "message": "Formularfelterne har flere etiketter"
  },
  "lighthouse-core/audits/accessibility/form-field-multiple-labels.js | title": {
    "message": "Der er ingen formularfelter med flere etiketter"
  },
  "lighthouse-core/audits/accessibility/frame-title.js | description": {
    "message": "Brugere af skærmlæsere har brug for skærmtitler, der beskriver indholdet på skærmen. [Få flere oplysninger](https://web.dev/frame-title/)."
  },
  "lighthouse-core/audits/accessibility/frame-title.js | failureTitle": {
    "message": "`<frame>`- eller `<iframe>`-elementerne har ikke en titel"
  },
  "lighthouse-core/audits/accessibility/frame-title.js | title": {
    "message": "`<frame>`- eller `<iframe>`-elementerne har en titel"
  },
  "lighthouse-core/audits/accessibility/heading-order.js | description": {
    "message": "Overskrifter, der er sorteret korrekt og ikke springer niveauer over, gengiver sidens semantiske struktur, så den er nemmere at navigere i og forstå, når du anvender hjælpeteknologier. [Få flere oplysninger](https://web.dev/heading-order/)."
  },
  "lighthouse-core/audits/accessibility/heading-order.js | failureTitle": {
    "message": "Overskriftselementerne vises ikke i en fortløbende faldende rækkefølge"
  },
  "lighthouse-core/audits/accessibility/heading-order.js | title": {
    "message": "Overskriftselementerne vises i en fortløbende faldende rækkefølge"
  },
  "lighthouse-core/audits/accessibility/html-has-lang.js | description": {
    "message": "Hvis siden ikke angiver en \"lang\"-attribut, antager en skærmlæser, at siden vises på det standardsprog, som brugeren valgte ved konfigurationen af sin skærmlæser. Hvis siden ikke vises på standardsproget, oplæser skærmlæseren muligvis ikke teksten på siden korrekt. [Få flere oplysninger](https://web.dev/html-has-lang/)."
  },
  "lighthouse-core/audits/accessibility/html-has-lang.js | failureTitle": {
    "message": "`<html>`-elementet har ikke en `[lang]`-attribut"
  },
  "lighthouse-core/audits/accessibility/html-has-lang.js | title": {
    "message": "`<html>`-elementet har en `[lang]`-attribut"
  },
  "lighthouse-core/audits/accessibility/html-lang-valid.js | description": {
    "message": "Hjælp skærmlæsere med at oplæse tekst korrekt ved at angive et gyldigt [BCP 47-sprog](https://www.w3.org/International/questions/qa-choosing-language-tags#question). [Få flere oplysninger](https://web.dev/html-lang-valid/)."
  },
  "lighthouse-core/audits/accessibility/html-lang-valid.js | failureTitle": {
    "message": "`<html>`-elementet har ikke en gyldig værdi for sin `[lang]`-attribut."
  },
  "lighthouse-core/audits/accessibility/html-lang-valid.js | title": {
    "message": "`<html>`-elementet har en gyldig værdi for `[lang]`-attributten"
  },
  "lighthouse-core/audits/accessibility/image-alt.js | description": {
    "message": "Informative elementer bør anvende en kort, beskrivende alternativ tekst. Dekorative elementer kan ignoreres med en tom alt-attribut. [Få flere oplysninger](https://web.dev/image-alt/)."
  },
  "lighthouse-core/audits/accessibility/image-alt.js | failureTitle": {
    "message": "Billedelementerne har ikke `[alt]`-attributter"
  },
  "lighthouse-core/audits/accessibility/image-alt.js | title": {
    "message": "Billedelementerne indeholder `[alt]`-attributter"
  },
  "lighthouse-core/audits/accessibility/input-image-alt.js | description": {
    "message": "Når et billede bruges som en `<input>`-knap, kan alternativ tekst hjælpe brugere af skærmlæsere med at forstå knappens formål. [Få flere oplysninger](https://web.dev/input-image-alt/)."
  },
  "lighthouse-core/audits/accessibility/input-image-alt.js | failureTitle": {
    "message": "`<input type=\"image\">`-elementerne har ikke `[alt]`-tekst"
  },
  "lighthouse-core/audits/accessibility/input-image-alt.js | title": {
    "message": "`<input type=\"image\">`-elementerne har `[alt]`-tekst"
  },
  "lighthouse-core/audits/accessibility/label.js | description": {
    "message": "Etiketter sikrer, at formularstyring oplæses korrekt af hjælpeteknologier som f.eks. skærmlæsere. [Få flere oplysninger](https://web.dev/label/)."
  },
  "lighthouse-core/audits/accessibility/label.js | failureTitle": {
    "message": "Formularelementerne har ikke tilknyttede etiketter"
  },
  "lighthouse-core/audits/accessibility/label.js | title": {
    "message": "Formularelementerne har tilknyttede etiketter"
  },
  "lighthouse-core/audits/accessibility/layout-table.js | description": {
    "message": "En tabel, der bruges til layoutformål, bør ikke indeholde dataelementer som f.eks. th- eller tekstelementer eller oversigtsattributten, da dette kan forvirre brugere af skærmlæsere. [Få flere oplysninger](https://web.dev/layout-table/)."
  },
  "lighthouse-core/audits/accessibility/layout-table.js | failureTitle": {
    "message": "`<table>`-præsentationselementerne undgår ikke at bruge `<th>`, `<caption>` eller attributten `[summary]`."
  },
  "lighthouse-core/audits/accessibility/layout-table.js | title": {
    "message": "`<table>`-præsentationselementerne undgår at bruge `<th>`, `<caption>` eller attributten `[summary]`."
  },
  "lighthouse-core/audits/accessibility/link-name.js | description": {
    "message": "Linktekst (og alternativ tekst til billeder, når de bruges som links), der er skelnelig, unik og fokuserbar, gør det nemmere for brugere af skærmlæsere at finde rundt. [Få flere oplysninger](https://web.dev/link-name/)."
  },
  "lighthouse-core/audits/accessibility/link-name.js | failureTitle": {
    "message": "Linkene har ikke skelnelige navne"
  },
  "lighthouse-core/audits/accessibility/link-name.js | title": {
    "message": "Linkene har skelnelige navne"
  },
  "lighthouse-core/audits/accessibility/list.js | description": {
    "message": "Skærmlæsere oplæser lister på en bestemt måde. Du kan forbedre skærmlæsernes output ved at angive en ordentlig listestruktur. [Få flere oplysninger](https://web.dev/list/)."
  },
  "lighthouse-core/audits/accessibility/list.js | failureTitle": {
    "message": "Listerne indeholder ikke kun `<li>`-elementer og elementer, der understøtter scripts (`<script>` og `<template>`)."
  },
  "lighthouse-core/audits/accessibility/list.js | title": {
    "message": "Listerne indeholder kun `<li>`-elementer og elementer, der understøtter scripts (`<script>` og `<template>`)."
  },
  "lighthouse-core/audits/accessibility/listitem.js | description": {
    "message": "Skærmlæsere kræver, at listeelementer (`<li>`) indgår i et overordnet `<ul>`- eller `<ol>`-element for at blive oplæst korrekt. [Få flere oplysninger](https://web.dev/listitem/)."
  },
  "lighthouse-core/audits/accessibility/listitem.js | failureTitle": {
    "message": "Listeelementerne (`<li>`) indgår ikke i de overordnede `<ul>`- eller `<ol>`-elementer."
  },
  "lighthouse-core/audits/accessibility/listitem.js | title": {
    "message": "Listeelementerne (`<li>`) indgår i de overordnede `<ul>`- eller `<ol>`-elementer"
  },
  "lighthouse-core/audits/accessibility/meta-refresh.js | description": {
    "message": "Brugere forventer ikke, at en side opdateres automatisk, og automatisk opdatering flytter fokus tilbage til toppen af siden. Dette kan være frustrerende og forvirrende for brugerne. [Få flere oplysninger](https://web.dev/meta-refresh/)."
  },
  "lighthouse-core/audits/accessibility/meta-refresh.js | failureTitle": {
    "message": "Dokumentet bruger `<meta http-equiv=\"refresh\">`"
  },
  "lighthouse-core/audits/accessibility/meta-refresh.js | title": {
    "message": "Dokumentet bruger ikke `<meta http-equiv=\"refresh\">`"
  },
  "lighthouse-core/audits/accessibility/meta-viewport.js | description": {
    "message": "Hvis zoom deaktiveres, kan det skabe problemer for svagtseende brugere, der har brug for skærmforstørrelse til at se indholdet på en webside. [Få flere oplysninger](https://web.dev/meta-viewport/)."
  },
  "lighthouse-core/audits/accessibility/meta-viewport.js | failureTitle": {
    "message": "`[user-scalable=\"no\"]` anvendes i elementet `<meta name=\"viewport\">`, eller attributten `[maximum-scale]` er mindre end 5."
  },
  "lighthouse-core/audits/accessibility/meta-viewport.js | title": {
    "message": "`[user-scalable=\"no\"]` anvendes ikke i `<meta name=\"viewport\">`-elementet, og attributten `[maximum-scale]` er ikke mindre end 5."
  },
  "lighthouse-core/audits/accessibility/object-alt.js | description": {
    "message": "Skærmlæsere kan ikke oversætte indhold, som ikke er tekst. Du kan føje alternativ tekst til `<object>`-elementer for at hjælpe skærmlæsere med at formidle meningen til brugerne. [Få flere oplysninger](https://web.dev/object-alt/)."
  },
  "lighthouse-core/audits/accessibility/object-alt.js | failureTitle": {
    "message": "`<object>`-elementerne har ikke `[alt]`-tekst"
  },
  "lighthouse-core/audits/accessibility/object-alt.js | title": {
    "message": "`<object>`-elementerne har `[alt]`-tekst"
  },
  "lighthouse-core/audits/accessibility/tabindex.js | description": {
    "message": "En værdi over 0 antyder en utvetydig sortering af navigation. Selvom dette teknisk er gyldigt, skaber det ofte en frustrerende oplevelse for brugere, der anvender hjælpeteknologier. [Få flere oplysninger](https://web.dev/tabindex/)."
  },
  "lighthouse-core/audits/accessibility/tabindex.js | failureTitle": {
    "message": "Nogle elementer har en `[tabindex]`-værdi, som er større end 0"
  },
  "lighthouse-core/audits/accessibility/tabindex.js | title": {
    "message": "Ingen af elementerne har en `[tabindex]`-værdi, der overstiger 0"
  },
  "lighthouse-core/audits/accessibility/td-headers-attr.js | description": {
    "message": "Skærmlæsere har funktioner, der gør det nemmere at finde rundt i tabeller. Du kan give brugere af skærmlæsere en bedre oplevelse ved at sikre, at `<td>`-celler, der anvender attributten `[headers]`, kun henviser til andre celler i samme tabel. [Få flere oplysninger](https://web.dev/td-headers-attr/)."
  },
  "lighthouse-core/audits/accessibility/td-headers-attr.js | failureTitle": {
    "message": "Celler i et `<table>`-element, der anvender attributten `[headers]`, henviser til et element `id`, som ikke findes i samme tabel."
  },
  "lighthouse-core/audits/accessibility/td-headers-attr.js | title": {
    "message": "Celler i et `<table>`-element, der anvender attributten `[headers]`, henviser til tabelceller i den samme tabel."
  },
  "lighthouse-core/audits/accessibility/th-has-data-cells.js | description": {
    "message": "Skærmlæsere har funktioner, der gør det nemmere at finde rundt i tabeller. Du kan give brugere af skærmlæsere en bedre oplevelse ved at sikre, at tabeloverskrifter altid henviser til nogle cellesæt. [Få flere oplysninger](https://web.dev/th-has-data-cells/)."
  },
  "lighthouse-core/audits/accessibility/th-has-data-cells.js | failureTitle": {
    "message": "`<th>`-elementerne og elementerne med `[role=\"columnheader\"/\"rowheader\"]` indeholder ikke de dataceller, de beskriver."
  },
  "lighthouse-core/audits/accessibility/th-has-data-cells.js | title": {
    "message": "`<th>`-elementerne og elementer med `[role=\"columnheader\"/\"rowheader\"]` indeholder de dataceller, de beskriver."
  },
  "lighthouse-core/audits/accessibility/valid-lang.js | description": {
    "message": "Hjælp med at sikre, at tekst udtales korrekt af skærmlæsere, ved at angive et gyldigt [BCP 47-sprog](https://www.w3.org/International/questions/qa-choosing-language-tags#question) for elementer. [Få flere oplysninger](https://web.dev/valid-lang/)."
  },
  "lighthouse-core/audits/accessibility/valid-lang.js | failureTitle": {
    "message": "`[lang]`-attributterne har ikke en gyldig værdi"
  },
  "lighthouse-core/audits/accessibility/valid-lang.js | title": {
    "message": "`[lang]`-attributterne har en gyldig værdi"
  },
  "lighthouse-core/audits/accessibility/video-caption.js | description": {
    "message": "Det er nemmere for døve og hørehæmmede at få adgang til en videos oplysninger, hvis videoen tilbyder undertekster. [Få flere oplysninger](https://web.dev/video-caption/)."
  },
  "lighthouse-core/audits/accessibility/video-caption.js | failureTitle": {
    "message": "`<video>`-elementerne indeholder ikke et `<track>`-element med `[kind=\"captions\"]`."
  },
  "lighthouse-core/audits/accessibility/video-caption.js | title": {
    "message": "`<video>`-elementerne indeholder et `<track>`-element med `[kind=\"captions\"]`"
  },
  "lighthouse-core/audits/accessibility/video-description.js | description": {
    "message": "Lydbeskrivelser giver relevante oplysninger om videoer, som ikke fremgår af dialogen, f.eks. ansigtsudtryk og scener. [Få flere oplysninger](https://web.dev/video-description/)."
  },
  "lighthouse-core/audits/accessibility/video-description.js | failureTitle": {
    "message": "`<video>`-elementerne indeholder ikke et `<track>`-element med `[kind=\"description\"]`."
  },
  "lighthouse-core/audits/accessibility/video-description.js | title": {
    "message": "`<video>`-elementerne indeholder et `<track>`-element med `[kind=\"description\"]`"
  },
  "lighthouse-core/audits/apple-touch-icon.js | description": {
    "message": "Angiv et `apple-touch-icon` for at optimere iOS-brugerfladen, når brugere føjer en progressiv app til startskærmen. Det skal føre til en ikke-transparent firkantet PNG på 192 px (eller 180 px). [Få flere oplysninger](https://web.dev/apple-touch-icon/)."
  },
  "lighthouse-core/audits/apple-touch-icon.js | failureTitle": {
    "message": "Angiver ikke en gyldig `apple-touch-icon`"
  },
  "lighthouse-core/audits/apple-touch-icon.js | precomposedWarning": {
    "message": "`apple-touch-icon-precomposed` er forældet, og `apple-touch-icon` foretrækkes."
  },
  "lighthouse-core/audits/apple-touch-icon.js | title": {
    "message": "Angiver et gyldigt `apple-touch-icon`"
  },
  "lighthouse-core/audits/bootup-time.js | chromeExtensionsWarning": {
    "message": "Chrome-udvidelser påvirkede denne sides indlæsning negativt. Prøv at revidere siden i inkognitotilstand eller fra en Chrome-profil uden udvidelser."
  },
  "lighthouse-core/audits/bootup-time.js | columnScriptEval": {
    "message": "Scriptevaluering"
  },
  "lighthouse-core/audits/bootup-time.js | columnScriptParse": {
    "message": "Scriptparsing"
  },
  "lighthouse-core/audits/bootup-time.js | columnTotal": {
    "message": "Samlet CPU-tid"
  },
  "lighthouse-core/audits/bootup-time.js | description": {
    "message": "Overvej at reducere den tid, der bruges på at parse, kompilere og udføre JavaScript. Levering af mindre JavaScript-datapakker kan hjælpe med dette. [Få flere oplysninger](https://web.dev/bootup-time/)."
  },
  "lighthouse-core/audits/bootup-time.js | failureTitle": {
    "message": "Reducer udførelsestiden for JavaScript"
  },
  "lighthouse-core/audits/bootup-time.js | title": {
    "message": "Udførelsestid for JavaScript"
  },
  "lighthouse-core/audits/byte-efficiency/duplicated-javascript.js | description": {
    "message": "Fjern store, identiske JavaScript-moduler fra pakker for at reducere antallet af unødvendige bytes, der anvendes i forbindelse med netværksaktivitet. "
  },
  "lighthouse-core/audits/byte-efficiency/duplicated-javascript.js | title": {
    "message": "Fjern identiske moduler i JavaScript-pakker"
  },
  "lighthouse-core/audits/byte-efficiency/efficient-animated-content.js | description": {
    "message": "Store giffer er mindre effektive til at levere animeret indhold. Du kan også overveje at bruge MPEG4-/WebM-videoer til animationer og PNG/WebP til statiske billeder i stedet for giffer for at spare netværksbytes. [Få flere oplysninger](https://web.dev/efficient-animated-content/)"
  },
  "lighthouse-core/audits/byte-efficiency/efficient-animated-content.js | title": {
    "message": "Brug videoformater til animeret indhold"
  },
  "lighthouse-core/audits/byte-efficiency/legacy-javascript.js | description": {
    "message": "Polyfill-koder og transformeringer gør det muligt for browsere at anvende nye JavaScript-funktioner. Mange af dem er dog ikke nødvendige til moderne browsere. Hvis du har JavaScript-pakker, skal du bruge en strategi til implementering af moderne scripts, der anvender registrering af funktioner med eller uden moduler til at reducere mængden af kode, som sendes til moderne browsere, men som samtidig bevarer understøttelsen af forældede browsere. [Få flere oplysninger](https://philipwalton.com/articles/deploying-es2015-code-in-production-today/)"
  },
  "lighthouse-core/audits/byte-efficiency/legacy-javascript.js | title": {
    "message": "Undgå at vise forældet JavaScript i moderne browsere"
  },
  "lighthouse-core/audits/byte-efficiency/offscreen-images.js | description": {
    "message": "Overvej at udskyde indlæsningen af skjulte billeder og billeder, der ikke er på skærmen, til efter alle kritiske ressourcer er blevet indlæst for at reducere den tid, der går, inden siden bliver interaktiv. [Få flere oplysninger](https://web.dev/offscreen-images/)."
  },
  "lighthouse-core/audits/byte-efficiency/offscreen-images.js | title": {
    "message": "Udskyd billeder, der ikke er på skærmen"
  },
  "lighthouse-core/audits/byte-efficiency/render-blocking-resources.js | description": {
    "message": "Ressourcer blokerer for første visning af din side. Overvej at levere kritisk JavaScript/CSS indlejret og udskyde alle ikke-kritiske JavaScript-elementer/typografier. [Få flere oplysninger](https://web.dev/render-blocking-resources/)."
  },
  "lighthouse-core/audits/byte-efficiency/render-blocking-resources.js | title": {
    "message": "Fjern ressourcer til blokering af gengivelse"
  },
  "lighthouse-core/audits/byte-efficiency/total-byte-weight.js | description": {
    "message": "Store datapakker på netværk koster brugerne mange penge og er forbundet med lang indlæsningstid. [Få flere oplysninger](https://web.dev/total-byte-weight/)."
  },
  "lighthouse-core/audits/byte-efficiency/total-byte-weight.js | displayValue": {
    "message": "Den samlede størrelse var {totalBytes, number, bytes} KiB"
  },
  "lighthouse-core/audits/byte-efficiency/total-byte-weight.js | failureTitle": {
    "message": "Undgå kæmpe datapakker på netværk"
  },
  "lighthouse-core/audits/byte-efficiency/total-byte-weight.js | title": {
    "message": "Undgår kæmpe datapakker på netværk"
  },
  "lighthouse-core/audits/byte-efficiency/unminified-css.js | description": {
    "message": "Formindskelse af CSS-filer kan reducere størrelsen på datapakker på netværk. [Få flere oplysninger](https://web.dev/unminified-css/)."
  },
  "lighthouse-core/audits/byte-efficiency/unminified-css.js | title": {
    "message": "Formindsk CSS"
  },
  "lighthouse-core/audits/byte-efficiency/unminified-javascript.js | description": {
    "message": "Formindskelse af JavaScript-filer kan reducere størrelsen på datapakker og varigheden af scriptparsing. [Få flere oplysninger](https://web.dev/unminified-javascript/)."
  },
  "lighthouse-core/audits/byte-efficiency/unminified-javascript.js | title": {
    "message": "Formindsk JavaScript"
  },
  "lighthouse-core/audits/byte-efficiency/unused-css-rules.js | description": {
    "message": "Skær ned på unødvendigt forbrug af bytes i forbindelse med netværksaktivitet ved at fjerne forældede regler fra typografiark og udskyde indlæsning af CSS, der ikke bruges til indhold over skillelinjen. [Få flere oplysninger](https://web.dev/unused-css-rules/)."
  },
  "lighthouse-core/audits/byte-efficiency/unused-css-rules.js | title": {
    "message": "Fjern CSS, som ikke bruges"
  },
  "lighthouse-core/audits/byte-efficiency/unused-javascript.js | description": {
    "message": "Fjern JavaScript, der ikke anvendes, for at reducere antallet af bytes, der bruges til netværksaktivitet. [Få flere oplysninger](https://web.dev/unused-javascript/)."
  },
  "lighthouse-core/audits/byte-efficiency/unused-javascript.js | title": {
    "message": "Fjern JavaScript, som ikke bruges"
  },
  "lighthouse-core/audits/byte-efficiency/uses-long-cache-ttl.js | description": {
    "message": "En lang cachelevetid kan gøre indlæsningen hurtigere for tilbagevendende besøgende på din side. [Få flere oplysninger](https://web.dev/uses-long-cache-ttl/)."
  },
  "lighthouse-core/audits/byte-efficiency/uses-long-cache-ttl.js | displayValue": {
    "message": "{itemCount,plural, =1{Der blev fundet 1 ressource}one{Der blev fundet # ressource}other{Der blev fundet # ressourcer}}"
  },
  "lighthouse-core/audits/byte-efficiency/uses-long-cache-ttl.js | failureTitle": {
    "message": "Vis statiske aktiver med en effektiv cachepolitik"
  },
  "lighthouse-core/audits/byte-efficiency/uses-long-cache-ttl.js | title": {
    "message": "Anvender effektiv cachepolitik på statiske aktiver"
  },
  "lighthouse-core/audits/byte-efficiency/uses-optimized-images.js | description": {
    "message": "Optimerede billeder indlæses hurtigere og bruger mindre mobildata. [Få flere oplysninger](https://web.dev/uses-optimized-images/)."
  },
  "lighthouse-core/audits/byte-efficiency/uses-optimized-images.js | title": {
    "message": "Kryptér billeder effektivt"
  },
  "lighthouse-core/audits/byte-efficiency/uses-responsive-images.js | description": {
    "message": "Vis billeder i korrekte størrelser for at spare mobildata og forbedre indlæsningstiden. [Få flere oplysninger](https://web.dev/uses-responsive-images/)."
  },
  "lighthouse-core/audits/byte-efficiency/uses-responsive-images.js | title": {
    "message": "Brug korrekte billedstørrelser"
  },
  "lighthouse-core/audits/byte-efficiency/uses-text-compression.js | description": {
    "message": "Tekstbaserede ressourcer bør vises i komprimeret format (gzip, Deflate eller Brotli), så netværkets samlede antal bytes formindskes. [Få flere oplysninger](https://web.dev/uses-text-compression/)."
  },
  "lighthouse-core/audits/byte-efficiency/uses-text-compression.js | title": {
    "message": "Aktivér tekstkomprimering"
  },
  "lighthouse-core/audits/byte-efficiency/uses-webp-images.js | description": {
    "message": "Billedformater såsom JPEG 2000, JPEG XR og WebP giver ofte en bedre komprimering end PNG og JPEG, hvilket betyder hurtigere downloads og mindre dataforbrug. [Få flere oplysninger](https://web.dev/uses-webp-images/)."
  },
  "lighthouse-core/audits/byte-efficiency/uses-webp-images.js | title": {
    "message": "Vis billeder i formater af næste generation"
  },
  "lighthouse-core/audits/content-width.js | description": {
    "message": "Hvis bredden på indholdet i din app ikke stemmer overens med bredden på din visning, bliver din app muligvis ikke optimeret til mobilskærme. [Få flere oplysninger](https://web.dev/content-width/)."
  },
  "lighthouse-core/audits/content-width.js | explanation": {
    "message": "Visningens størrelse på {innerWidth} px stemmer ikke overens med vinduets størrelse på {outerWidth} px."
  },
  "lighthouse-core/audits/content-width.js | failureTitle": {
    "message": "Indholdet har ikke den rigtige størrelse til visningen"
  },
  "lighthouse-core/audits/content-width.js | title": {
    "message": "Indholdet har den rigtige størrelse til visningen"
  },
  "lighthouse-core/audits/critical-request-chains.js | description": {
    "message": "Kæderne med kritiske anmodninger nedenfor viser dig, hvilke ressourcer der indlæses med høj prioritet. Overvej at reducere kædernes længde, så ressourcernes downloadstørrelse bliver mindre, eller at udskyde download af unødvendige ressourcer, så sideindlæsningen forbedres. [Få flere oplysninger](https://web.dev/critical-request-chains/)."
  },
  "lighthouse-core/audits/critical-request-chains.js | displayValue": {
    "message": "{itemCount,plural, =1{Der blev fundet 1 kæde}one{Der blev fundet # kæde}other{Der blev fundet # kæder}}"
  },
  "lighthouse-core/audits/critical-request-chains.js | title": {
    "message": "Undgå at kædeforbinde kritiske anmodninger"
  },
  "lighthouse-core/audits/deprecations.js | columnDeprecate": {
    "message": "Udfasning/advarsel"
  },
  "lighthouse-core/audits/deprecations.js | columnLine": {
    "message": "Linje"
  },
  "lighthouse-core/audits/deprecations.js | description": {
    "message": "Udfasede API'er fjernes med tiden fra browseren. [Få flere oplysninger](https://web.dev/deprecations/)."
  },
  "lighthouse-core/audits/deprecations.js | displayValue": {
    "message": "{itemCount,plural, =1{1 advarsel blev fundet}one{# advarsel blev fundet}other{# advarsler blev fundet}}"
  },
  "lighthouse-core/audits/deprecations.js | failureTitle": {
    "message": "Bruger udfasede API'er"
  },
  "lighthouse-core/audits/deprecations.js | title": {
    "message": "Undgår udfasede API'er"
  },
  "lighthouse-core/audits/dobetterweb/appcache-manifest.js | description": {
    "message": "Application Cache er udfaset. [Få flere oplysninger](https://web.dev/appcache-manifest/)."
  },
  "lighthouse-core/audits/dobetterweb/appcache-manifest.js | displayValue": {
    "message": "\"{AppCacheManifest}\" blev fundet"
  },
  "lighthouse-core/audits/dobetterweb/appcache-manifest.js | failureTitle": {
    "message": "Bruger Application Cache"
  },
  "lighthouse-core/audits/dobetterweb/appcache-manifest.js | title": {
    "message": "Undgår Application Cache"
  },
  "lighthouse-core/audits/dobetterweb/charset.js | description": {
    "message": "Der skal angives en erklæring om tegnkryptering. Det kan gøres med et <meta>-tag i de første 1024 bytes i HTML-koden eller i HTTP-svarheaderen for Content-Type. [Få flere oplysninger](https://web.dev/charset/)."
  },
  "lighthouse-core/audits/dobetterweb/charset.js | failureTitle": {
    "message": "Erklæringen om charset mangler eller vises for sent i HTML-koden"
  },
  "lighthouse-core/audits/dobetterweb/charset.js | title": {
    "message": "Charset er angivet korrekt"
  },
  "lighthouse-core/audits/dobetterweb/doctype.js | description": {
    "message": "Når der angives en dokumenttype, forhindres browseren i at skifte til quirks-tilstand. [Få flere oplysninger](https://web.dev/doctype/)."
  },
  "lighthouse-core/audits/dobetterweb/doctype.js | explanationBadDoctype": {
    "message": "Navnet på dokumenttypen skal være en `html`-streng med små bogstaver"
  },
  "lighthouse-core/audits/dobetterweb/doctype.js | explanationNoDoctype": {
    "message": "Dokumentet skal indeholde en doctype"
  },
  "lighthouse-core/audits/dobetterweb/doctype.js | explanationPublicId": {
    "message": "En tom streng var forventet for publicId"
  },
  "lighthouse-core/audits/dobetterweb/doctype.js | explanationSystemId": {
    "message": "En tom streng var forventet for systemId"
  },
  "lighthouse-core/audits/dobetterweb/doctype.js | failureTitle": {
    "message": "Siden mangler dokumenttypen HTML og aktiverer derfor quirks-tilstand"
  },
  "lighthouse-core/audits/dobetterweb/doctype.js | title": {
    "message": "Siden har dokumenttypen HTML"
  },
  "lighthouse-core/audits/dobetterweb/dom-size.js | columnStatistic": {
    "message": "Statistik"
  },
  "lighthouse-core/audits/dobetterweb/dom-size.js | columnValue": {
    "message": "Værdi"
  },
  "lighthouse-core/audits/dobetterweb/dom-size.js | description": {
    "message": "En stor DOM øger hukommelsesforbruget, medfører længerevarende [beregninger af typografi](https://developers.google.com/web/fundamentals/performance/rendering/reduce-the-scope-and-complexity-of-style-calculations) og resulterer i dyre [omformateringer af layout](https://developers.google.com/speed/articles/reflow). [Få flere oplysninger](https://web.dev/dom-size/)."
  },
  "lighthouse-core/audits/dobetterweb/dom-size.js | displayValue": {
    "message": "{itemCount,plural, =1{1 element}one{# element}other{# elementer}}"
  },
  "lighthouse-core/audits/dobetterweb/dom-size.js | failureTitle": {
    "message": "Undgå en overdreven DOM-størrelse"
  },
  "lighthouse-core/audits/dobetterweb/dom-size.js | statisticDOMDepth": {
    "message": "Maksimal DOM-dybde"
  },
  "lighthouse-core/audits/dobetterweb/dom-size.js | statisticDOMElements": {
    "message": "Samlet antal DOM-elementer"
  },
  "lighthouse-core/audits/dobetterweb/dom-size.js | statisticDOMWidth": {
    "message": "Højeste antal underordnede elementer"
  },
  "lighthouse-core/audits/dobetterweb/dom-size.js | title": {
    "message": "Undgår en overdreven DOM-størrelse"
  },
  "lighthouse-core/audits/dobetterweb/external-anchors-use-rel-noopener.js | columnFailingAnchors": {
    "message": "Ankere, der ikke bestod gennemgangen"
  },
  "lighthouse-core/audits/dobetterweb/external-anchors-use-rel-noopener.js | description": {
    "message": "Føj `rel=\"noopener\"` eller `rel=\"noreferrer\"` til alle eksterne links for at forbedre ydeevnen og forhindre sikkerhedssårbarheder. [Få flere oplysninger](https://web.dev/external-anchors-use-rel-noopener/)."
  },
  "lighthouse-core/audits/dobetterweb/external-anchors-use-rel-noopener.js | failureTitle": {
    "message": "Links til destinationer af anden oprindelse er ikke sikre"
  },
  "lighthouse-core/audits/dobetterweb/external-anchors-use-rel-noopener.js | title": {
    "message": "Links til destinationer af anden oprindelse er sikre"
  },
  "lighthouse-core/audits/dobetterweb/external-anchors-use-rel-noopener.js | warning": {
    "message": "Destinationen for ankeret ({anchorHTML}) kunne ikke identificeres. Hvis det ikke bruges som hyperlink, bør du overveje at fjerne target=_blank."
  },
  "lighthouse-core/audits/dobetterweb/geolocation-on-start.js | description": {
    "message": "Brugere er mistænksomme over for eller forvirres af websites, der anmoder om deres placering uden sammenhæng. Overvej at knytte anmodningen til en brugerhandling i stedet for. [Få flere oplysninger](https://web.dev/geolocation-on-start/)."
  },
  "lighthouse-core/audits/dobetterweb/geolocation-on-start.js | failureTitle": {
    "message": "Anmoder om tilladelse til geoplacering ved indlæsning af siden"
  },
  "lighthouse-core/audits/dobetterweb/geolocation-on-start.js | title": {
    "message": "Undgår at anmode om tilladelse til geoplacering ved indlæsning af siden"
  },
  "lighthouse-core/audits/dobetterweb/js-libraries.js | columnVersion": {
    "message": "Version"
  },
  "lighthouse-core/audits/dobetterweb/js-libraries.js | description": {
    "message": "Alle JavaScript-biblioteker i frontend, der registreres på siden. [Få flere oplysninger](https://web.dev/js-libraries/)."
  },
  "lighthouse-core/audits/dobetterweb/js-libraries.js | title": {
    "message": "Registrerede JavaScript-biblioteker"
  },
  "lighthouse-core/audits/dobetterweb/no-document-write.js | description": {
    "message": "Eksterne scripts, der indsættes dynamisk via `document.write()`, kan forsinke sideindlæsningen med flere sekunder for brugere med langsomme forbindelser. [Få flere oplysninger](https://web.dev/no-document-write/)."
  },
  "lighthouse-core/audits/dobetterweb/no-document-write.js | failureTitle": {
    "message": "Undgå `document.write()`"
  },
  "lighthouse-core/audits/dobetterweb/no-document-write.js | title": {
    "message": "Undgår `document.write()`"
  },
  "lighthouse-core/audits/dobetterweb/no-vulnerable-libraries.js | columnSeverity": {
    "message": "Størst omfang"
  },
  "lighthouse-core/audits/dobetterweb/no-vulnerable-libraries.js | columnVersion": {
    "message": "Biblioteksversion"
  },
  "lighthouse-core/audits/dobetterweb/no-vulnerable-libraries.js | columnVuln": {
    "message": "Antal sårbarheder"
  },
  "lighthouse-core/audits/dobetterweb/no-vulnerable-libraries.js | description": {
    "message": "Nogle scripts fra tredjeparter kan indeholde kendte sikkerhedssårbarheder, som let kan identificeres og udnyttes af hackere. [Få flere oplysninger](https://web.dev/no-vulnerable-libraries/)."
  },
  "lighthouse-core/audits/dobetterweb/no-vulnerable-libraries.js | displayValue": {
    "message": "{itemCount,plural, =1{1 sårbarhed blev registreret}one{# sårbarhed blev registreret}other{# sårbarheder blev registreret}}"
  },
  "lighthouse-core/audits/dobetterweb/no-vulnerable-libraries.js | failureTitle": {
    "message": "Indeholder JavaScript-biblioteker i frontend med kendte sikkerhedssårbarheder"
  },
  "lighthouse-core/audits/dobetterweb/no-vulnerable-libraries.js | rowSeverityHigh": {
    "message": "Høj"
  },
  "lighthouse-core/audits/dobetterweb/no-vulnerable-libraries.js | rowSeverityLow": {
    "message": "Lavt"
  },
  "lighthouse-core/audits/dobetterweb/no-vulnerable-libraries.js | rowSeverityMedium": {
    "message": "Middel"
  },
  "lighthouse-core/audits/dobetterweb/no-vulnerable-libraries.js | title": {
    "message": "Undgår frontend JavaScript-biblioteker med kendte sikkerhedssårbarheder"
  },
  "lighthouse-core/audits/dobetterweb/notification-on-start.js | description": {
    "message": "Brugere er mistænksomme over for eller forvirres af websites, der anmoder om at sende notifikationer uden sammenhæng. Overvej at knytte anmodningen til brugerbevægelser i stedet for. [Få flere oplysninger](https://web.dev/notification-on-start/)."
  },
  "lighthouse-core/audits/dobetterweb/notification-on-start.js | failureTitle": {
    "message": "Anmoder om tilladelse til notifikationer ved indlæsning af siden"
  },
  "lighthouse-core/audits/dobetterweb/notification-on-start.js | title": {
    "message": "Undgår at anmode om tilladelse til notifikationer ved indlæsning af siden"
  },
  "lighthouse-core/audits/dobetterweb/password-inputs-can-be-pasted-into.js | description": {
    "message": "En god sikkerhedspolitik undermineres ved at forhindre indsættelse af adgangskoder. [Få flere oplysninger](https://web.dev/password-inputs-can-be-pasted-into/)."
  },
  "lighthouse-core/audits/dobetterweb/password-inputs-can-be-pasted-into.js | failureTitle": {
    "message": "Forhindrer brugere i at indsætte indhold i adgangskodefelter"
  },
  "lighthouse-core/audits/dobetterweb/password-inputs-can-be-pasted-into.js | title": {
    "message": "Tillader, at brugere indsætter indhold i adgangskodefelter"
  },
  "lighthouse-core/audits/dobetterweb/uses-http2.js | columnProtocol": {
    "message": "Protokol"
  },
  "lighthouse-core/audits/dobetterweb/uses-http2.js | description": {
    "message": "HTTP/2 tilbyder mange fordele i forhold til HTTP/1.1, herunder binære headers, multipleksing og server push. [Få flere oplysninger](https://web.dev/uses-http2/)."
  },
  "lighthouse-core/audits/dobetterweb/uses-http2.js | displayValue": {
    "message": "{itemCount,plural, =1{1 anmodning blev ikke leveret via HTTP/2}one{# anmodning blev ikke leveret via HTTP/2}other{# anmodninger blev ikke leveret via HTTP/2}}"
  },
  "lighthouse-core/audits/dobetterweb/uses-http2.js | title": {
    "message": "Use HTTP/2"
  },
  "lighthouse-core/audits/dobetterweb/uses-passive-event-listeners.js | description": {
    "message": "Overvej at markere hændelsesfunktionerne for tryk og hjul som `passive` for at forbedre effektiviteten ved rulning på siden. [Få flere oplysninger](https://web.dev/uses-passive-event-listeners/)."
  },
  "lighthouse-core/audits/dobetterweb/uses-passive-event-listeners.js | failureTitle": {
    "message": "Anvender ikke passive hændelsesfunktioner til at forbedre rulning"
  },
  "lighthouse-core/audits/dobetterweb/uses-passive-event-listeners.js | title": {
    "message": "Anvender passive hændelsesfunktioner til at forbedre rulning"
  },
  "lighthouse-core/audits/errors-in-console.js | columnDesc": {
    "message": "Beskrivelse"
  },
  "lighthouse-core/audits/errors-in-console.js | description": {
    "message": "Fejl, der er logført i konsollen, angiver uløste problemer. De kan stamme fra mislykkede netværksanmodninger og andre browserproblemer. [Få flere oplysninger](https://web.dev/errors-in-console/)"
  },
  "lighthouse-core/audits/errors-in-console.js | failureTitle": {
    "message": "Der blev logført browserfejl i konsollen"
  },
  "lighthouse-core/audits/errors-in-console.js | title": {
    "message": "Der blev ikke logført nogen browserfejl i konsollen"
  },
  "lighthouse-core/audits/font-display.js | description": {
    "message": "Udnyt CSS-funktionen til skrifttypevisning for at sikre, at teksten kan ses af brugerne, mens webfonts indlæses. [Få flere oplysninger](https://web.dev/font-display/)."
  },
  "lighthouse-core/audits/font-display.js | failureTitle": {
    "message": "Sørg for, at tekst forbliver synlig under indlæsning af webfont"
  },
  "lighthouse-core/audits/font-display.js | title": {
    "message": "Al tekst forbliver synlig under indlæsning af webfont"
  },
  "lighthouse-core/audits/font-display.js | undeclaredFontOriginWarning": {
    "message": "{fontCountForOrigin,plural, =1{Lighthouse kunne ikke automatisk tjekke `font-display`-værdien for det oprindelige website {fontOrigin}.}one{Lighthouse kunne ikke automatisk tjekke `font-display`-værdien for det oprindelige website {fontOrigin}.}other{Lighthouse kunne ikke automatisk tjekke `font-display`-værdierne for det oprindelige website {fontOrigin}.}}"
  },
  "lighthouse-core/audits/image-aspect-ratio.js | columnActual": {
    "message": "Billedformat (faktisk)"
  },
  "lighthouse-core/audits/image-aspect-ratio.js | columnDisplayed": {
    "message": "Billedformat (vist)"
  },
  "lighthouse-core/audits/image-aspect-ratio.js | description": {
    "message": "Størrelsen for billedvisningen bør matche det naturlige billedformat. [Få flere oplysninger](https://web.dev/image-aspect-ratio/)."
  },
  "lighthouse-core/audits/image-aspect-ratio.js | failureTitle": {
    "message": "Viser billeder med forkert billedformat"
  },
  "lighthouse-core/audits/image-aspect-ratio.js | title": {
    "message": "Viser billeder med korrekt billedformat"
  },
  "lighthouse-core/audits/image-aspect-ratio.js | warningCompute": {
    "message": "Oplysningerne om billedstørrelse er ikke gyldige {url}"
  },
  "lighthouse-core/audits/image-size-responsive.js | columnActual": {
    "message": "Faktisk størrelse"
  },
  "lighthouse-core/audits/image-size-responsive.js | columnDisplayed": {
    "message": "Vist størrelse"
  },
  "lighthouse-core/audits/image-size-responsive.js | columnExpected": {
    "message": "Forventet størrelse"
  },
  "lighthouse-core/audits/image-size-responsive.js | description": {
    "message": "For at gøre billedet så tydeligt som muligt bør billedets naturlige mål være proportionelt med både skærmens størrelse og pixelratioen. [Få flere oplysninger](https://web.dev/serve-responsive-images/)."
  },
  "lighthouse-core/audits/image-size-responsive.js | failureTitle": {
    "message": "Viser billeder med en lav opløsning"
  },
  "lighthouse-core/audits/image-size-responsive.js | title": {
    "message": "Viser billeder med en passende opløsning"
  },
  "lighthouse-core/audits/installable-manifest.js | description": {
    "message": "Browsere kan proaktivt bede brugere om at føje din app til deres startskærm, hvilket kan medføre større interaktion. [Få flere oplysninger](https://web.dev/installable-manifest/)."
  },
  "lighthouse-core/audits/installable-manifest.js | failureTitle": {
    "message": "Webappens manifest opfylder ikke kravene til installation"
  },
  "lighthouse-core/audits/installable-manifest.js | title": {
    "message": "Webappens manifest opfylder kravene til installation"
  },
  "lighthouse-core/audits/is-on-https.js | allowed": {
    "message": "Tilladt"
  },
  "lighthouse-core/audits/is-on-https.js | blocked": {
    "message": "Blokeret"
  },
  "lighthouse-core/audits/is-on-https.js | columnInsecureURL": {
    "message": "Usikker webadresse"
  },
  "lighthouse-core/audits/is-on-https.js | columnResolution": {
    "message": "Håndtering af anmodninger"
  },
  "lighthouse-core/audits/is-on-https.js | description": {
    "message": "Alle websites bør beskyttes med HTTPS. Det gælder også websites, der ikke håndterer følsomme oplysninger. Du bør derfor undgå [blandet indhold](https://developers.google.com/web/fundamentals/security/prevent-mixed-content/what-is-mixed-content), hvor nogle ressourcer indlæses via HTTP, også selvom den indledende anmodning vises via HTTPS. HTTPS forhindrer uvedkommende i at manipulere med eller passivt lytte med på kommunikationen mellem din app og dine brugere og er en forudsætning for HTTP/2 og mange nye webplatform-API'er. [Få flere oplysninger](https://web.dev/is-on-https/)."
  },
  "lighthouse-core/audits/is-on-https.js | displayValue": {
    "message": "{itemCount,plural, =1{1 usikker anmodning blev fundet}one{# usikker anmodning blev fundet}other{# usikre anmodninger blev fundet}}"
  },
  "lighthouse-core/audits/is-on-https.js | failureTitle": {
    "message": "Anvender ikke HTTPS"
  },
  "lighthouse-core/audits/is-on-https.js | title": {
    "message": "Bruger HTTPS"
  },
  "lighthouse-core/audits/is-on-https.js | upgraded": {
    "message": "Automatisk opgraderet til HTTPS"
  },
  "lighthouse-core/audits/is-on-https.js | warning": {
    "message": "Tilladt med advarsel"
  },
  "lighthouse-core/audits/largest-contentful-paint-element.js | description": {
    "message": "Dette element har den største udfyldning af indhold i det synlige område. [Få flere oplysninger](https://web.dev/lighthouse-largest-contentful-paint/)"
  },
  "lighthouse-core/audits/largest-contentful-paint-element.js | displayValue": {
    "message": "{itemCount,plural, =1{1 element blev fundet}one{# element blev fundet}other{# elementer blev fundet}}"
  },
  "lighthouse-core/audits/largest-contentful-paint-element.js | title": {
    "message": "Element med størst udfyldning af indhold"
  },
  "lighthouse-core/audits/layout-shift-elements.js | columnContribution": {
    "message": "CLS-bidrag"
  },
  "lighthouse-core/audits/layout-shift-elements.js | description": {
    "message": "Disse DOM-elementer bidrager mest til sidens CLS."
  },
<<<<<<< HEAD
=======
  "lighthouse-core/audits/layout-shift-elements.js | displayValue": {
    "message": "{nodeCount,plural, =1{1 element blev fundet}one{# element blev fundet}other{# elementer blev fundet}}"
  },
>>>>>>> 8fd7551d
  "lighthouse-core/audits/layout-shift-elements.js | title": {
    "message": "Undgå store layoutskift"
  },
  "lighthouse-core/audits/load-fast-enough-for-pwa.js | description": {
    "message": "Hurtig sideindlæsning via mobilnetværk sikrer en god oplevelse for mobilbrugere. [Få flere oplysninger](https://web.dev/load-fast-enough-for-pwa/)."
  },
  "lighthouse-core/audits/load-fast-enough-for-pwa.js | displayValueText": {
    "message": "Interaktiv efter {timeInMs, number, seconds} sek."
  },
  "lighthouse-core/audits/load-fast-enough-for-pwa.js | displayValueTextWithOverride": {
    "message": "Interaktiv på simuleret mobilnetværk efter {timeInMs, number, seconds} sek."
  },
  "lighthouse-core/audits/load-fast-enough-for-pwa.js | explanationLoadSlow": {
    "message": "Din side indlæser for langsomt og bliver ikke interaktiv inden for 10 sekunder. Se mulighederne og diagnostik i sektionen \"Effektivitet\" for at finde ud af, hvordan du forbedrer den."
  },
  "lighthouse-core/audits/load-fast-enough-for-pwa.js | failureTitle": {
    "message": "Sideindlæsning er ikke hurtig nok på mobilnetværk"
  },
  "lighthouse-core/audits/load-fast-enough-for-pwa.js | title": {
    "message": "Sideindlæsning er hurtig nok på mobilnetværk"
  },
  "lighthouse-core/audits/long-tasks.js | description": {
    "message": "Angiver lange  opgaver i hovedtråden, hvilket er nyttigt til at identificere de  bidragydere, der forårsager mest forsinkelse. [Få flere oplysninger](https://web.dev/long-tasks-devtools/)"
  },
  "lighthouse-core/audits/long-tasks.js | displayValue": {
    "message": "{itemCount,plural, =1{Der blev fundet # lang  opgave}one{Der blev fundet # lang  opgave}other{Der blev fundet # lange  opgaver}}"
  },
  "lighthouse-core/audits/long-tasks.js | title": {
    "message": "Undgå lange opgaver i hovedtråden"
  },
  "lighthouse-core/audits/mainthread-work-breakdown.js | columnCategory": {
    "message": "Kategori"
  },
  "lighthouse-core/audits/mainthread-work-breakdown.js | description": {
    "message": "Overvej at reducere den tid, der bruges på at parse, kompilere og udføre JavaScript. Levering af mindre JavaScript-datapakker kan hjælpe med dette. [Få flere oplysninger](https://web.dev/mainthread-work-breakdown/)"
  },
  "lighthouse-core/audits/mainthread-work-breakdown.js | failureTitle": {
    "message": "Formindsk primært trådarbejde"
  },
  "lighthouse-core/audits/mainthread-work-breakdown.js | title": {
    "message": "Formindsker primært trådarbejde"
  },
  "lighthouse-core/audits/manual/pwa-cross-browser.js | description": {
    "message": "Websites bør fungere på alle populære browsere, så de når ud til flest mulige brugere. [Få flere oplysninger](https://web.dev/pwa-cross-browser/)."
  },
  "lighthouse-core/audits/manual/pwa-cross-browser.js | title": {
    "message": "Websitet fungerer i forskellige browsere"
  },
  "lighthouse-core/audits/manual/pwa-each-page-has-url.js | description": {
    "message": "Sørg for, at der kan føjes et dybt link til individuelle sider via en webadresse, og at denne webadresse er unik, så den kan deles på sociale medier. [Få flere oplysninger](https://web.dev/pwa-each-page-has-url/)."
  },
  "lighthouse-core/audits/manual/pwa-each-page-has-url.js | title": {
    "message": "Hver side har en webadresse"
  },
  "lighthouse-core/audits/manual/pwa-page-transitions.js | description": {
    "message": "Overgange bør være hurtige, når der trykkes på forskellige elementer, også selvom netværket er langsomt. Det er afgørende for brugerens opfattelse af effektiviteten. [Få flere oplysninger](https://web.dev/pwa-page-transitions/)."
  },
  "lighthouse-core/audits/manual/pwa-page-transitions.js | title": {
    "message": "Det føles ikke som om sideovergange blokeres på netværket"
  },
  "lighthouse-core/audits/maskable-icon.js | description": {
    "message": "Et ikon, der kan maskeres, sikrer, at billedet fylder hele formen uden at indgå i letterbox-format, når appen installeres på en enhed. [Få flere oplysninger](https://web.dev/maskable-icon-audit/)."
  },
  "lighthouse-core/audits/maskable-icon.js | failureTitle": {
    "message": "Manifestet har ikke et ikon, der kan maskeres"
  },
  "lighthouse-core/audits/maskable-icon.js | title": {
    "message": "Manifestet har et ikon, der kan maskeres"
  },
  "lighthouse-core/audits/metrics/cumulative-layout-shift.js | description": {
    "message": "Akkumuleret layoutskift måler synlige elementers bevægelse i det synlige område. [Få flere oplysninger](https://web.dev/cls/)."
  },
  "lighthouse-core/audits/metrics/estimated-input-latency.js | description": {
    "message": "Estimeret inputforsinkelse er en anslået værdi af, hvor længe din app er om at reagere på brugerinput i millisekunder i det travleste femsekundersvindue under en sideindlæsning. Hvis din forsinkelse er længere end 50 ms, kan brugerne opfatte din app som langsom. [Få flere oplysninger](https://web.dev/estimated-input-latency/)."
  },
  "lighthouse-core/audits/metrics/first-contentful-paint.js | description": {
    "message": "Første visning af indhold markerer tidspunktet, hvor den første tekst eller det første billede vises. [Få flere oplysninger](https://web.dev/first-contentful-paint/)."
  },
  "lighthouse-core/audits/metrics/first-cpu-idle.js | description": {
    "message": "Første stillestående CPU markerer det tidspunkt, hvor sidens primære tråd er stabil nok til at behandle input.  [Få flere oplysninger](https://web.dev/first-cpu-idle/)."
  },
  "lighthouse-core/audits/metrics/first-meaningful-paint.js | description": {
    "message": "Første meningsfulde visning måler, hvornår det primære indhold på en side kan ses. [Få flere oplysninger](https://web.dev/first-meaningful-paint/)."
  },
  "lighthouse-core/audits/metrics/interactive.js | description": {
    "message": "Tid inden interaktiv tilstand er den mængde tid, det tager, før siden er helt interaktiv. [Få flere oplysninger](https://web.dev/interactive/)."
  },
  "lighthouse-core/audits/metrics/largest-contentful-paint.js | description": {
    "message": "Største udfyldning af indhold angiver det tidspunkt, hvor den største tekst eller det største billede blev anvendt. [Få flere oplysninger](https://web.dev/lighthouse-largest-contentful-paint/)"
  },
  "lighthouse-core/audits/metrics/max-potential-fid.js | description": {
    "message": "Den maksimale potentielle ventetid efter første input, som dine brugere kan opleve, er varigheden af den længste proces. [Få flere oplysninger](https://web.dev/lighthouse-max-potential-fid/)."
  },
  "lighthouse-core/audits/metrics/speed-index.js | description": {
    "message": "Hastighedsindekset viser, hvor hurtigt indholdet på en side er visuelt udfyldt. [Få flere oplysninger](https://web.dev/speed-index/)."
  },
  "lighthouse-core/audits/metrics/total-blocking-time.js | description": {
    "message": "Summen af alle tidsrum mellem første visning af indhold og tid inden interaktiv tilstand, når proceslængden overstiger 50 ms, udtrykt i millisekunder. [Få flere oplysninger](https://web.dev/lighthouse-total-blocking-time/)."
  },
  "lighthouse-core/audits/network-rtt.js | description": {
    "message": "Netværkets pingtid har stor indflydelse på ydeevnen. Hvis pingtiden til et oprindelsespunkt er lang, er det tegn på, at servere, der er tættere på brugeren, kan forbedre ydeevnen. [Få flere oplysninger](https://hpbn.co/primer-on-latency-and-bandwidth/)."
  },
  "lighthouse-core/audits/network-rtt.js | title": {
    "message": "Pingtider for netværk"
  },
  "lighthouse-core/audits/network-server-latency.js | description": {
    "message": "Serverforsinkelser kan have indvirkning på websitets ydeevne. Hvis serverforsinkelsen for et oprindelsespunkt er høj, er det tegn på, at serveren er overbelastet, eller at backend-ydeevnen er dårlig. [Få flere oplysninger](https://hpbn.co/primer-on-web-performance/#analyzing-the-resource-waterfall)."
  },
  "lighthouse-core/audits/network-server-latency.js | title": {
    "message": "Forsinkelser for serverens backend"
  },
  "lighthouse-core/audits/no-unload-listeners.js | description": {
    "message": "Hændelsen `unload` starter ikke stabilt, og hvis der ventes på den, kan det forhindre browseroptimeringer som f.eks. Back-Forward Cache. Du bør i stedet overveje at bruge hændelserne `pagehide` eller `visibilitychange`. [Få flere oplysninger](https://developers.google.com/web/updates/2018/07/page-lifecycle-api#the-unload-event)"
  },
  "lighthouse-core/audits/no-unload-listeners.js | failureTitle": {
    "message": "Registrerer en hændelsesfunktion for `unload`"
  },
  "lighthouse-core/audits/no-unload-listeners.js | title": {
    "message": "Undgå hændelsesfunktioner for `unload`"
  },
  "lighthouse-core/audits/offline-start-url.js | description": {
    "message": "En scripttjeneste gør din webapp pålidelig ved uforudseelige netværksforhold. [Få flere oplysninger](https://web.dev/offline-start-url/)."
  },
  "lighthouse-core/audits/offline-start-url.js | errorLoading": {
    "message": "Der opstod en fejl under indlæsning af {url} i scripttjeneste. Statuskode: {statusCode}"
  },
  "lighthouse-core/audits/offline-start-url.js | failureTitle": {
    "message": "`start_url` svarer ikke med en 200-kode, når det er offline"
  },
  "lighthouse-core/audits/offline-start-url.js | title": {
    "message": "`start_url` svarer med 200-kode, når det er offline"
  },
  "lighthouse-core/audits/offline-start-url.js | warningCantStart": {
    "message": "Lighthouse kunne ikke læse `start_url` fra manifestet. `start_url` blev derfor betragtet som dokumentets webadresse. Fejlmeddelelse: \"{manifestWarning}\"."
  },
  "lighthouse-core/audits/performance-budget.js | description": {
    "message": "Sørg for, at antallet af og størrelsen på netværksanmodningerne ikke overskrider målene i det angivne budget for ydeevne. [Få flere oplysninger](https://developers.google.com/web/tools/lighthouse/audits/budgets)."
  },
  "lighthouse-core/audits/performance-budget.js | requestCountOverBudget": {
    "message": "{count,plural, =1{1 anmodning}one{# anmodning}other{# anmodninger}}"
  },
  "lighthouse-core/audits/performance-budget.js | title": {
    "message": "Budget for ydeevne"
  },
  "lighthouse-core/audits/redirects-http.js | description": {
    "message": "Hvis du allerede har konfigureret HTTPS, skal du sørge for at omdirigere al HTTP-trafik, så alle dine brugere får sikre webfunktioner. [Få flere oplysninger](https://web.dev/redirects-http/)."
  },
  "lighthouse-core/audits/redirects-http.js | failureTitle": {
    "message": "Omdirigerer ikke HTTP-trafik til HTTPS"
  },
  "lighthouse-core/audits/redirects-http.js | title": {
    "message": "Omdirigerer HTTP-trafik til HTTPS"
  },
  "lighthouse-core/audits/redirects.js | description": {
    "message": "Omdirigeringer medfører yderligere forsinkelser, inden siden kan indlæses. [Få flere oplysninger](https://web.dev/redirects/)."
  },
  "lighthouse-core/audits/redirects.js | title": {
    "message": "Undgå mange sideomdirigeringer"
  },
  "lighthouse-core/audits/resource-summary.js | description": {
    "message": "Tilføj en budget.json-fil for at angive budgetter for antallet af og størrelsen på sideressourcer. [Få flere oplysninger](https://web.dev/use-lighthouse-for-performance-budgets/)."
  },
  "lighthouse-core/audits/resource-summary.js | displayValue": {
    "message": "{requestCount,plural, =1{1 anmodning • {byteCount, number, bytes} KiB}one{# anmodning • {byteCount, number, bytes} KiB}other{# anmodninger • {byteCount, number, bytes} KiB}}"
  },
  "lighthouse-core/audits/resource-summary.js | title": {
    "message": "Sørg for, at antallet af anmodninger er lavt, og at overførslerne ikke er for store"
  },
  "lighthouse-core/audits/seo/canonical.js | description": {
    "message": "Kanoniske links foreslår, hvilken webadresse der skal vises i søgeresultater. [Få flere oplysninger](https://web.dev/canonical/)."
  },
  "lighthouse-core/audits/seo/canonical.js | explanationConflict": {
    "message": "Flere webadresser ({urlList}) er modstridende"
  },
  "lighthouse-core/audits/seo/canonical.js | explanationDifferentDomain": {
    "message": "Peger på et andet domæne ({url})"
  },
  "lighthouse-core/audits/seo/canonical.js | explanationInvalid": {
    "message": "Ugyldig webadresse ({url})"
  },
  "lighthouse-core/audits/seo/canonical.js | explanationPointsElsewhere": {
    "message": "Peger på en anden placering for `hreflang` ({url})"
  },
  "lighthouse-core/audits/seo/canonical.js | explanationRelative": {
    "message": "Relativ webadresse ({url})"
  },
  "lighthouse-core/audits/seo/canonical.js | explanationRoot": {
    "message": "Peger på domænets rodwebadresse (startsiden) i stedet for en tilsvarende side med indhold"
  },
  "lighthouse-core/audits/seo/canonical.js | failureTitle": {
    "message": "Dokumentet har ikke et gyldigt `rel=canonical`"
  },
  "lighthouse-core/audits/seo/canonical.js | title": {
    "message": "Dokumentet har et gyldigt `rel=canonical`"
  },
  "lighthouse-core/audits/seo/crawlable-anchors.js | columnFailingLink": {
    "message": "Link, der ikke kan crawles"
  },
  "lighthouse-core/audits/seo/crawlable-anchors.js | description": {
    "message": "Søgemaskiner kan anvende `href`-attributter i links til at crawle websites. Sørg for, at `href`-attributten for ankerelementer linker til en passende destination, så flere af websitets sider kan findes. [Få flere oplysninger](https://support.google.com/webmasters/answer/9112205)"
  },
  "lighthouse-core/audits/seo/crawlable-anchors.js | failureTitle": {
    "message": "Links kan ikke crawles"
  },
  "lighthouse-core/audits/seo/crawlable-anchors.js | title": {
    "message": "Links kan crawles"
  },
  "lighthouse-core/audits/seo/font-size.js | description": {
    "message": "Skriftstørrelser på mindre end 12 pixel er for små til at være læselige og kræver, at mobilbrugere \"kniber fingrene sammen for at zoome\" for at læse teksten. Du bør bestræbe dig på at gøre over 60 % af sideteksten større end eller lig med 12 pixel. [Få flere oplysninger](https://web.dev/font-size/)."
  },
  "lighthouse-core/audits/seo/font-size.js | displayValue": {
    "message": "{decimalProportion, number, extendedPercent} læselig tekst"
  },
  "lighthouse-core/audits/seo/font-size.js | explanationViewport": {
    "message": "Teksten er ulæselig, fordi der ikke er et viewport-metatag, som er optimeret til mobilskærme."
  },
  "lighthouse-core/audits/seo/font-size.js | failureTitle": {
    "message": "Dokumentet bruger ikke læselige skriftstørrelser"
  },
  "lighthouse-core/audits/seo/font-size.js | title": {
    "message": "Dokumentet anvender læselige skriftstørrelser"
  },
  "lighthouse-core/audits/seo/hreflang.js | description": {
    "message": "hreflang-links fortæller søgemaskiner, hvilken version af en side de skal angive på listen over søgeresultater for et vilkårligt sprog eller område. [Få flere oplysninger](https://web.dev/hreflang/)."
  },
  "lighthouse-core/audits/seo/hreflang.js | failureTitle": {
    "message": "Dokumentet har ikke en gyldig `hreflang`"
  },
  "lighthouse-core/audits/seo/hreflang.js | notFullyQualified": {
    "message": "Relativ href-værdi"
  },
  "lighthouse-core/audits/seo/hreflang.js | title": {
    "message": "Dokumentet har et gyldigt `hreflang`"
  },
  "lighthouse-core/audits/seo/hreflang.js | unexpectedLanguage": {
    "message": "Uventet sprogkode"
  },
  "lighthouse-core/audits/seo/http-status-code.js | description": {
    "message": "Sider med ugyldige HTTP-statuskoder indekseres muligvis ikke korrekt. [Få flere oplysninger](https://web.dev/http-status-code/)."
  },
  "lighthouse-core/audits/seo/http-status-code.js | failureTitle": {
    "message": "HTTP-statuskoden for siden er ugyldig"
  },
  "lighthouse-core/audits/seo/http-status-code.js | title": {
    "message": "HTTP-statuskoden for siden er gyldig"
  },
  "lighthouse-core/audits/seo/is-crawlable.js | description": {
    "message": "Søgemaskiner kan ikke medtage dine sider i søgeresultater, hvis de ikke har tilladelse til at crawle dem. [Få flere oplysninger](https://web.dev/is-crawable/)."
  },
  "lighthouse-core/audits/seo/is-crawlable.js | failureTitle": {
    "message": "Siden er blokeret for indeksering"
  },
  "lighthouse-core/audits/seo/is-crawlable.js | title": {
    "message": "Siden er ikke blokeret for indeksering"
  },
  "lighthouse-core/audits/seo/link-text.js | description": {
    "message": "Beskrivende linktekst hjælper søgemaskiner med at forstå dit indhold. [Få flere oplysninger](https://web.dev/link-text/)."
  },
  "lighthouse-core/audits/seo/link-text.js | displayValue": {
    "message": "{itemCount,plural, =1{Der blev fundet 1 link}one{Der blev fundet # link}other{Der blev fundet # links}}"
  },
  "lighthouse-core/audits/seo/link-text.js | failureTitle": {
    "message": "Linkene har ikke beskrivende tekst"
  },
  "lighthouse-core/audits/seo/link-text.js | title": {
    "message": "Linkene har beskrivende tekst"
  },
  "lighthouse-core/audits/seo/manual/structured-data.js | description": {
    "message": "Kør [testværktøjet til strukturerede data](https://search.google.com/structured-data/testing-tool/) og [Structured Data Linter](http://linter.structured-data.org/) for at validere strukturerede data. [Få flere oplysninger](https://web.dev/structured-data/)."
  },
  "lighthouse-core/audits/seo/manual/structured-data.js | title": {
    "message": "De strukturerede data er gyldige"
  },
  "lighthouse-core/audits/seo/meta-description.js | description": {
    "message": "Metabeskrivelser kan medtages i søgeresultater for kortfattet at opsummere sideindhold. [Få flere oplysninger](https://web.dev/meta-description/)."
  },
  "lighthouse-core/audits/seo/meta-description.js | explanation": {
    "message": "Beskrivelsesteksten er tom."
  },
  "lighthouse-core/audits/seo/meta-description.js | failureTitle": {
    "message": "Dokumentet har ikke en metabeskrivelse"
  },
  "lighthouse-core/audits/seo/meta-description.js | title": {
    "message": "Dokumentet har en metabeskrivelse"
  },
  "lighthouse-core/audits/seo/plugins.js | description": {
    "message": "Søgemaskiner kan ikke indeksere indhold i plugins, og mange enheder begrænser plugins eller understøtter dem ikke. [Få flere oplysninger](https://web.dev/plugins/)."
  },
  "lighthouse-core/audits/seo/plugins.js | failureTitle": {
    "message": "Dokumentet bruger plugins"
  },
  "lighthouse-core/audits/seo/plugins.js | title": {
    "message": "Dokumentet undgår plugins"
  },
  "lighthouse-core/audits/seo/robots-txt.js | description": {
    "message": "Hvis din robots.txt-fil indeholder fejl, kan crawlere muligvis ikke forstå, hvordan du vil have dit website crawlet eller indekseret. [Få flere oplysninger](https://web.dev/robots-txt/)."
  },
  "lighthouse-core/audits/seo/robots-txt.js | displayValueHttpBadCode": {
    "message": "Anmodningen om robots.txt returnerede følgende HTTP-status: {statusCode}"
  },
  "lighthouse-core/audits/seo/robots-txt.js | displayValueValidationError": {
    "message": "{itemCount,plural, =1{Der blev fundet 1 fejl}one{Der blev fundet # fejl}other{Der blev fundet # fejl}}"
  },
  "lighthouse-core/audits/seo/robots-txt.js | explanation": {
    "message": "Lighthouse kunne ikke downloade en robots.txt-fil"
  },
  "lighthouse-core/audits/seo/robots-txt.js | failureTitle": {
    "message": "robots.txt er ikke gyldig"
  },
  "lighthouse-core/audits/seo/robots-txt.js | title": {
    "message": "robots.txt er gyldig"
  },
  "lighthouse-core/audits/seo/tap-targets.js | description": {
    "message": "Interaktive elementer som f.eks. knapper og links skal være store nok (48 x 48 px) og have tilstrækkelig plads omkring sig for at gøre det let at trykke på dem uden at overlappe andre elementer. [Få flere oplysninger](https://web.dev/tap-targets/)."
  },
  "lighthouse-core/audits/seo/tap-targets.js | displayValue": {
    "message": "{decimalProportion, number, percent} trykbare elementer med passende størrelse"
  },
  "lighthouse-core/audits/seo/tap-targets.js | explanationViewportMetaNotOptimized": {
    "message": "Trykbare elementer er for små, fordi der ikke er et viewport-metatag, som er optimeret til mobilskærme"
  },
  "lighthouse-core/audits/seo/tap-targets.js | failureTitle": {
    "message": "Trykbare elementer har ikke en passende størrelse"
  },
  "lighthouse-core/audits/seo/tap-targets.js | overlappingTargetHeader": {
    "message": "Overlappende mål"
  },
  "lighthouse-core/audits/seo/tap-targets.js | tapTargetHeader": {
    "message": "Trykbart element"
  },
  "lighthouse-core/audits/seo/tap-targets.js | title": {
    "message": "Trykbare elementer har en passende størrelse"
  },
  "lighthouse-core/audits/server-response-time.js | description": {
    "message": "Sørg for at holde serversvartiden for hoveddokumentet kort, da alle andre anmodninger afhænger af den. [Få flere oplysninger](https://web.dev/time-to-first-byte/)."
  },
  "lighthouse-core/audits/server-response-time.js | displayValue": {
    "message": "Roddokumentet tog {timeInMs, number, milliseconds} ms"
  },
  "lighthouse-core/audits/server-response-time.js | failureTitle": {
    "message": "Reducer den indledende serversvartid"
  },
  "lighthouse-core/audits/server-response-time.js | title": {
    "message": "Den indledende serversvartid var kort"
  },
  "lighthouse-core/audits/service-worker.js | description": {
    "message": "Scripttjenesten er den teknologi, der gør det muligt for din app at bruge mange funktioner til progressive webapps, f.eks. offline, tilføjelse på startskærme og push-notifikationer. [Få flere oplysninger](https://web.dev/service-worker/)."
  },
  "lighthouse-core/audits/service-worker.js | explanationBadManifest": {
    "message": "Denne side styres af en scripttjeneste, men der blev ikke fundet noget `start_url`, fordi manifestet ikke kunne parse den som en gyldig JSON-fil"
  },
  "lighthouse-core/audits/service-worker.js | explanationBadStartUrl": {
    "message": "Denne side styres af en scripttjeneste, men `start_url` ({startUrl}) er ikke omfattet af scripttjenesten ({scopeUrl})"
  },
  "lighthouse-core/audits/service-worker.js | explanationNoManifest": {
    "message": "Denne side styres af en scripttjeneste, men der blev ikke fundet nogen `start_url`, da der ikke blev hentet noget manifest."
  },
  "lighthouse-core/audits/service-worker.js | explanationOutOfScope": {
    "message": "Dette website har én eller flere scripttjenester, men siden ({pageUrl}) er ikke omfattet af disse."
  },
  "lighthouse-core/audits/service-worker.js | failureTitle": {
    "message": "Registrerer ikke en scripttjeneste, der styrer siden og `start_url`"
  },
  "lighthouse-core/audits/service-worker.js | title": {
    "message": "Registrerer en scripttjeneste, der styrer siden og `start_url`"
  },
  "lighthouse-core/audits/splash-screen.js | description": {
    "message": "En splash-skærm med tema sikrer, at brugerne får en god oplevelse, når de starter din app på deres startskærm. [Få flere oplysninger](https://web.dev/splash-screen/)."
  },
  "lighthouse-core/audits/splash-screen.js | failureTitle": {
    "message": "Websitet er ikke konfigureret til en tilpasset splash-skærm"
  },
  "lighthouse-core/audits/splash-screen.js | title": {
    "message": "Konfigureret til en tilpasset splash-skærm"
  },
  "lighthouse-core/audits/themed-omnibox.js | description": {
    "message": "Der kan angives et tema for browserens adresselinje, som matcher dit website. [Få flere oplysninger](https://web.dev/themed-omnibox/)."
  },
  "lighthouse-core/audits/themed-omnibox.js | failureTitle": {
    "message": "Angiver ikke en temafarve til adresselinjen."
  },
  "lighthouse-core/audits/themed-omnibox.js | title": {
    "message": "Angiver en temafarve til adresselinjen."
  },
  "lighthouse-core/audits/third-party-summary.js | columnBlockingTime": {
    "message": "Tidspunkt for blokering af den primære tråd"
  },
  "lighthouse-core/audits/third-party-summary.js | columnThirdParty": {
    "message": "Tredjepart"
  },
  "lighthouse-core/audits/third-party-summary.js | description": {
    "message": "Kode fra tredjeparter kan have en væsentlig indvirkning på indlæsningen. Begræns antallet af overflødige tredjepartsudbydere, og prøv at indlæse kode fra tredjeparter, når indlæsningen af siden næsten er færdig. [Få flere oplysninger](https://developers.google.com/web/fundamentals/performance/optimizing-content-efficiency/loading-third-party-javascript/)."
  },
  "lighthouse-core/audits/third-party-summary.js | displayValue": {
    "message": "Tredjepartskode blokerede den primære tråd i {timeInMs, number, milliseconds} ms"
  },
  "lighthouse-core/audits/third-party-summary.js | failureTitle": {
    "message": "Reducer virkningen af tredjepartskode"
  },
  "lighthouse-core/audits/third-party-summary.js | title": {
    "message": "Minimer brugen af tredjeparter"
  },
  "lighthouse-core/audits/timing-budget.js | columnMeasurement": {
    "message": "Måling"
  },
  "lighthouse-core/audits/timing-budget.js | columnTimingMetric": {
    "message": "Metric"
  },
  "lighthouse-core/audits/timing-budget.js | description": {
    "message": "Angiv et tidsbudget for at følge med i dit websites effektivitet. Effektive websites indlæser hurtigt og reagerer hurtigt på brugerindtastninger. [Få flere oplysninger](https://developers.google.com/web/tools/lighthouse/audits/budgets)."
  },
  "lighthouse-core/audits/timing-budget.js | title": {
    "message": "Tidsbudget"
  },
  "lighthouse-core/audits/unsized-images.js | description": {
    "message": "Always include explicit width and height on image elements to reduce layout shifts and improve CLS. [Learn more](https://web.dev/optimize-cls/#images-without-dimensions)"
  },
  "lighthouse-core/audits/unsized-images.js | failureTitle": {
    "message": "Image elements do not have explicit `width` and `height`"
  },
  "lighthouse-core/audits/unsized-images.js | title": {
    "message": "Image elements have explicit `width` and `height`"
  },
  "lighthouse-core/audits/user-timings.js | columnType": {
    "message": "Type"
  },
  "lighthouse-core/audits/user-timings.js | description": {
    "message": "Du kan også vælge at bruge User Timing API som værktøj til din app for at måle appens ydeevne i den virkelige verden i forbindelse med vigtige brugeroplevelser. [Få flere oplysninger](https://web.dev/user-timings/)."
  },
  "lighthouse-core/audits/user-timings.js | displayValue": {
    "message": "{itemCount,plural, =1{1 brugstid}one{# brugstid}other{# brugstider}}"
  },
  "lighthouse-core/audits/user-timings.js | title": {
    "message": "Brugstider markerer og måler"
  },
  "lighthouse-core/audits/uses-rel-preconnect.js | crossoriginWarning": {
    "message": "Der blev fundet et <link>, der kan oprette forbindelse på forhånd for \"{securityOrigin}\", men det blev ikke brugt af browseren. Tjek, at du bruger attributten `crossorigin` korrekt."
  },
  "lighthouse-core/audits/uses-rel-preconnect.js | description": {
    "message": "Overvej at tilføje ressourcehints til `preconnect` eller `dns-prefetch` for at oprette tidlige forbindelser til vigtige tredjepartswebsites. [Få flere oplysninger](https://web.dev/uses-rel-preconnect/)."
  },
  "lighthouse-core/audits/uses-rel-preconnect.js | title": {
    "message": "Opret forbindelse på forhånd til påkrævede websites"
  },
  "lighthouse-core/audits/uses-rel-preconnect.js | tooManyPreconnectLinksWarning": {
    "message": "Der blev fundet mere end to links med forhåndsforbindelse. Links med forhåndsforbindelse bør bruges sparsomt og kun til de vigtigste kilder."
  },
  "lighthouse-core/audits/uses-rel-preload.js | crossoriginWarning": {
    "message": "Der blev fundet et <link> til forudindlæsning for \"{preloadURL}\", men det blev ikke brugt af browseren. Tjek, at du bruger attributten `crossorigin` korrekt."
  },
  "lighthouse-core/audits/uses-rel-preload.js | description": {
    "message": "Overvej at bruge `<link rel=preload>` til at prioritere hentning af ressourcer, der er anmodet om senere i sideindlæsningen. [Få flere oplysninger](https://web.dev/uses-rel-preload/)."
  },
  "lighthouse-core/audits/uses-rel-preload.js | title": {
    "message": "Forudindlæs vigtige anmodninger"
  },
  "lighthouse-core/audits/viewport.js | description": {
    "message": "Tilføj et `<meta name=\"viewport\">`-tag for at optimere din app til mobilskærme. [Få flere oplysninger](https://web.dev/viewport/)."
  },
  "lighthouse-core/audits/viewport.js | explanationNoTag": {
    "message": "Der blev ikke fundet noget `<meta name=\"viewport\">`-tag"
  },
  "lighthouse-core/audits/viewport.js | failureTitle": {
    "message": "Der ikke noget `<meta name=\"viewport\">`-tag med `width` eller `initial-scale`"
  },
  "lighthouse-core/audits/viewport.js | title": {
    "message": "Der er et `<meta name=\"viewport\">`-tag med `width` eller `initial-scale`"
  },
  "lighthouse-core/audits/without-javascript.js | description": {
    "message": "Din app bør vise noget indhold, når JavaScript er deaktiveret, også selvom det bare er en advarsel til brugeren om, at JavaScript er påkrævet for at bruge appen. [Få flere oplysninger](https://web.dev/without-javascript/)."
  },
  "lighthouse-core/audits/without-javascript.js | explanation": {
    "message": "Teksten på siden bør gengive noget indhold, hvis dens script ikke er tilgængelig."
  },
  "lighthouse-core/audits/without-javascript.js | failureTitle": {
    "message": "Angiver ikke reserveindhold, når JavaScript ikke er tilgængelig"
  },
  "lighthouse-core/audits/without-javascript.js | title": {
    "message": "Indeholder noget indhold, når JavaScript ikke er tilgængelig"
  },
  "lighthouse-core/audits/works-offline.js | description": {
    "message": "Hvis du er ved at udvikle en progressiv webapp, kan du overveje at bruge en scripttjeneste, så din app kan fungere offline. [Få flere oplysninger](https://web.dev/works-offline/)."
  },
  "lighthouse-core/audits/works-offline.js | failureTitle": {
    "message": "Den aktuelle side svarer ikke med en 200-kode, når den er offline"
  },
  "lighthouse-core/audits/works-offline.js | title": {
    "message": "Den aktuelle side svarer med en 200-kode, når den er offline"
  },
  "lighthouse-core/audits/works-offline.js | warningNoLoad": {
    "message": "Siden indlæser muligvis ikke offline, da din testwebadresse ({requested}) blev omdirigeret til \"{final}\". Prøv at teste den anden webadresse direkte."
  },
  "lighthouse-core/config/default-config.js | a11yAriaGroupDescription": {
    "message": "Disse er muligheder for at forbedre brugen af ARIA i din app, hvilket kan forbedre oplevelsen for brugere af hjælpeteknologi, f.eks. skærmlæsere."
  },
  "lighthouse-core/config/default-config.js | a11yAriaGroupTitle": {
    "message": "ARIA"
  },
  "lighthouse-core/config/default-config.js | a11yAudioVideoGroupDescription": {
    "message": "Disse er muligheder for at angive alternativt indhold for lyd og video. Dette kan forbedre oplevelsen for brugere med nedsat hørelse eller syn."
  },
  "lighthouse-core/config/default-config.js | a11yAudioVideoGroupTitle": {
    "message": "Lyd og video"
  },
  "lighthouse-core/config/default-config.js | a11yBestPracticesGroupDescription": {
    "message": "Disse elementer fremhæver almindelige optimale løsninger for hjælpefunktioner."
  },
  "lighthouse-core/config/default-config.js | a11yBestPracticesGroupTitle": {
    "message": "Optimale løsninger"
  },
  "lighthouse-core/config/default-config.js | a11yCategoryDescription": {
    "message": "Disse kontroller fremhæver muligheder for at [forbedre tilgængeligheden af din webapp](https://developers.google.com/web/fundamentals/accessibility). Det er kun visse tilgængelighedsproblemer, der kan registreres automatisk, og derfor anbefales det også at teste manuelt."
  },
  "lighthouse-core/config/default-config.js | a11yCategoryManualDescription": {
    "message": "Disse elementer omhandler områder, som et automatisk testværktøj ikke kan dække. Få flere oplysninger ved at læse vores vejledning i, hvordan du [udfører en gennemgang af hjælpefunktioner](https://developers.google.com/web/fundamentals/accessibility/how-to-review)."
  },
  "lighthouse-core/config/default-config.js | a11yCategoryTitle": {
    "message": "Hjælpefunktioner"
  },
  "lighthouse-core/config/default-config.js | a11yColorContrastGroupDescription": {
    "message": "Disse er muligheder for at forbedre forståelsen af dit indhold."
  },
  "lighthouse-core/config/default-config.js | a11yColorContrastGroupTitle": {
    "message": "Kontrast"
  },
  "lighthouse-core/config/default-config.js | a11yLanguageGroupDescription": {
    "message": "Disse er muligheder for at gøre det nemmere for brugere med forskellige landestandarder at forstå dit indhold."
  },
  "lighthouse-core/config/default-config.js | a11yLanguageGroupTitle": {
    "message": "Internationalisering og lokalisering"
  },
  "lighthouse-core/config/default-config.js | a11yNamesLabelsGroupDescription": {
    "message": "Disse er muligheder for at forbedre semantikken i styringen af din app. De kan forbedre oplevelsen for brugere af hjælpeteknologi, f.eks. skærmlæsere."
  },
  "lighthouse-core/config/default-config.js | a11yNamesLabelsGroupTitle": {
    "message": "Navne og etiketter"
  },
  "lighthouse-core/config/default-config.js | a11yNavigationGroupDescription": {
    "message": "Disse er muligheder for at forbedre tastaturnavigation i din app."
  },
  "lighthouse-core/config/default-config.js | a11yNavigationGroupTitle": {
    "message": "Navigation"
  },
  "lighthouse-core/config/default-config.js | a11yTablesListsVideoGroupDescription": {
    "message": "Disse er muligheder for at forbedre oplevelsen af oplæste tabel- eller listedata ved hjælp af hjælpeteknologi som f.eks. en skærmlæser."
  },
  "lighthouse-core/config/default-config.js | a11yTablesListsVideoGroupTitle": {
    "message": "Tabeller og lister"
  },
  "lighthouse-core/config/default-config.js | bestPracticesBrowserCompatGroupTitle": {
    "message": "Browserkompatibilitet"
  },
  "lighthouse-core/config/default-config.js | bestPracticesCategoryTitle": {
    "message": "Optimale løsninger"
  },
  "lighthouse-core/config/default-config.js | bestPracticesGeneralGroupTitle": {
    "message": "Generelt"
  },
  "lighthouse-core/config/default-config.js | bestPracticesTrustSafetyGroupTitle": {
    "message": "Tillid og sikkerhed"
  },
  "lighthouse-core/config/default-config.js | bestPracticesUXGroupTitle": {
    "message": "Brugeroplevelse"
  },
  "lighthouse-core/config/default-config.js | budgetsGroupDescription": {
    "message": "Budgetter for ydeevne angiver standarder for dit websites ydeevne."
  },
  "lighthouse-core/config/default-config.js | budgetsGroupTitle": {
    "message": "Budgetter"
  },
  "lighthouse-core/config/default-config.js | diagnosticsGroupDescription": {
    "message": "Få flere oplysninger om din apps ydeevne. Resultatet [påvirkes ikke direkte](https://web.dev/performance-scoring/) af disse tal."
  },
  "lighthouse-core/config/default-config.js | diagnosticsGroupTitle": {
    "message": "Diagnostik"
  },
  "lighthouse-core/config/default-config.js | firstPaintImprovementsGroupDescription": {
    "message": "Det vigtigste aspekt af effektivitet er, hvor hurtigt pixels gengives på skærmen. Vigtige metrics: Første udfyldning af indhold, Første betydningsfulde udfyldning"
  },
  "lighthouse-core/config/default-config.js | firstPaintImprovementsGroupTitle": {
    "message": "Forbedringer af første udfyldning"
  },
  "lighthouse-core/config/default-config.js | loadOpportunitiesGroupDescription": {
    "message": "Disse forslag kan være med til at forbedre indlæsningstiden for din side. De [berører ikke direkte](https://web.dev/performance-scoring/) resultatet."
  },
  "lighthouse-core/config/default-config.js | loadOpportunitiesGroupTitle": {
    "message": "Muligheder"
  },
  "lighthouse-core/config/default-config.js | metricGroupTitle": {
    "message": "Metrics"
  },
  "lighthouse-core/config/default-config.js | overallImprovementsGroupDescription": {
    "message": "Gør den overordnede indlæsning bedre, så siden hurtigst muligt bliver responsiv og klar til brug. Vigtige metrics: Tid inden interaktiv tilstand, Hastighedsindeks"
  },
  "lighthouse-core/config/default-config.js | overallImprovementsGroupTitle": {
    "message": "Overordnede forbedringer"
  },
  "lighthouse-core/config/default-config.js | performanceCategoryTitle": {
    "message": "Effektivitet"
  },
  "lighthouse-core/config/default-config.js | pwaCategoryDescription": {
    "message": "Disse tjek validerer aspekterne af en progressiv webapp. [Få flere oplysninger](https://developers.google.com/web/progressive-web-apps/checklist)."
  },
  "lighthouse-core/config/default-config.js | pwaCategoryManualDescription": {
    "message": "Disse tjek kræves af den grundlæggende [tjekliste til progressive webapps](https://developers.google.com/web/progressive-web-apps/checklist), men de udføres ikke automatisk af Lighthouse. De påvirker ikke dine resultater, men det er vigtigt, at du bekræfter dem manuelt."
  },
  "lighthouse-core/config/default-config.js | pwaCategoryTitle": {
    "message": "Progressiv webapp"
  },
  "lighthouse-core/config/default-config.js | pwaFastReliableGroupTitle": {
    "message": "Hurtig og pålidelig"
  },
  "lighthouse-core/config/default-config.js | pwaInstallableGroupTitle": {
    "message": "Websitet kan installeres"
  },
  "lighthouse-core/config/default-config.js | pwaOptimizedGroupTitle": {
    "message": "PWA-optimeret"
  },
  "lighthouse-core/config/default-config.js | seoCategoryDescription": {
    "message": "Disse kontroller sikrer, at din side er optimeret i forhold til rangering i søgemaskineresultater. Der findes andre faktorer, som Lighthouse ikke tjekker, og som kan påvirke din rangering i søgninger. [Få flere oplysninger](https://support.google.com/webmasters/answer/35769)."
  },
  "lighthouse-core/config/default-config.js | seoCategoryManualDescription": {
    "message": "Kør disse yderligere valideringer på dit website for at tjekke andre optimale SEO-løsninger."
  },
  "lighthouse-core/config/default-config.js | seoCategoryTitle": {
    "message": "SEO"
  },
  "lighthouse-core/config/default-config.js | seoContentGroupDescription": {
    "message": "Formatér din HTML på en sådan måde, at den gør det lettere for crawlere at forstå indholdet i din app."
  },
  "lighthouse-core/config/default-config.js | seoContentGroupTitle": {
    "message": "Optimale løsninger for indhold"
  },
  "lighthouse-core/config/default-config.js | seoCrawlingGroupDescription": {
    "message": "Hvis dit website skal vises i søgeresultater, skal crawlere have adgang til din app."
  },
  "lighthouse-core/config/default-config.js | seoCrawlingGroupTitle": {
    "message": "Crawl og indeksering"
  },
  "lighthouse-core/config/default-config.js | seoMobileGroupDescription": {
    "message": "Sørg for, at dine sider er mobilvenlige, så brugere ikke behøver at knibe fingrene sammen eller zoome ind for at se indholdet. [Få flere oplysninger](https://developers.google.com/search/mobile-sites/)."
  },
  "lighthouse-core/config/default-config.js | seoMobileGroupTitle": {
    "message": "Mobilvenlig"
  },
  "lighthouse-core/gather/gather-runner.js | warningRedirected": {
    "message": "Siden indlæses muligvis ikke som forventet, da din testwebadresse ({requested}) blev omdirigeret til {final}. Prøv at teste den anden webadresse direkte."
  },
  "lighthouse-core/gather/gather-runner.js | warningTimeout": {
    "message": "Siden blev indlæst for langsomt til at afslutte inden for tidsgrænsen. Resultaterne kan være ufuldstændige."
  },
  "lighthouse-core/lib/i18n/i18n.js | columnCacheTTL": {
    "message": "Cache-TTL"
  },
  "lighthouse-core/lib/i18n/i18n.js | columnDuration": {
    "message": "Varighed"
  },
  "lighthouse-core/lib/i18n/i18n.js | columnElement": {
    "message": "Element"
  },
  "lighthouse-core/lib/i18n/i18n.js | columnFailingElem": {
    "message": "Failing Elements"
  },
  "lighthouse-core/lib/i18n/i18n.js | columnLocation": {
    "message": "Placering"
  },
  "lighthouse-core/lib/i18n/i18n.js | columnName": {
    "message": "Navn"
  },
  "lighthouse-core/lib/i18n/i18n.js | columnOverBudget": {
    "message": "Over budget"
  },
  "lighthouse-core/lib/i18n/i18n.js | columnRequests": {
    "message": "Anmodninger"
  },
  "lighthouse-core/lib/i18n/i18n.js | columnResourceSize": {
    "message": "Ressourcestørrelse"
  },
  "lighthouse-core/lib/i18n/i18n.js | columnResourceType": {
    "message": "Ressourcetype"
  },
  "lighthouse-core/lib/i18n/i18n.js | columnSize": {
    "message": "Størrelse"
  },
  "lighthouse-core/lib/i18n/i18n.js | columnSource": {
    "message": "Kilde"
  },
  "lighthouse-core/lib/i18n/i18n.js | columnStartTime": {
    "message": "Starttidspunkt"
  },
  "lighthouse-core/lib/i18n/i18n.js | columnTimeSpent": {
    "message": "Tidsforbrug"
  },
  "lighthouse-core/lib/i18n/i18n.js | columnTransferSize": {
    "message": "Overførselsstørrelse"
  },
  "lighthouse-core/lib/i18n/i18n.js | columnURL": {
    "message": "Webadresse"
  },
  "lighthouse-core/lib/i18n/i18n.js | columnWastedBytes": {
    "message": "Potentiel besparelse"
  },
  "lighthouse-core/lib/i18n/i18n.js | columnWastedMs": {
    "message": "Potentiel besparelse"
  },
  "lighthouse-core/lib/i18n/i18n.js | cumulativeLayoutShiftMetric": {
    "message": "Cumulative Layout Shift"
  },
  "lighthouse-core/lib/i18n/i18n.js | displayValueByteSavings": {
    "message": "Potentiel besparelse på {wastedBytes, number, bytes} KiB"
  },
  "lighthouse-core/lib/i18n/i18n.js | displayValueMsSavings": {
    "message": "Potentiel besparelse på {wastedMs, number, milliseconds} ms"
  },
  "lighthouse-core/lib/i18n/i18n.js | documentResourceType": {
    "message": "Dokument"
  },
  "lighthouse-core/lib/i18n/i18n.js | estimatedInputLatencyMetric": {
    "message": "Estimeret inputforsinkelse"
  },
  "lighthouse-core/lib/i18n/i18n.js | firstCPUIdleMetric": {
    "message": "Første stillestående CPU"
  },
  "lighthouse-core/lib/i18n/i18n.js | firstContentfulPaintMetric": {
    "message": "First Contentful Paint"
  },
  "lighthouse-core/lib/i18n/i18n.js | firstMeaningfulPaintMetric": {
    "message": "Første betydningsfulde udfyldning"
  },
  "lighthouse-core/lib/i18n/i18n.js | fontResourceType": {
    "message": "Skrifttype"
  },
  "lighthouse-core/lib/i18n/i18n.js | imageResourceType": {
    "message": "Billede"
  },
  "lighthouse-core/lib/i18n/i18n.js | interactiveMetric": {
    "message": "Time to Interactive"
  },
  "lighthouse-core/lib/i18n/i18n.js | largestContentfulPaintMetric": {
    "message": "Largest Contentful Paint"
  },
  "lighthouse-core/lib/i18n/i18n.js | maxPotentialFIDMetric": {
    "message": "Maks. potentiel ventetid efter første input"
  },
  "lighthouse-core/lib/i18n/i18n.js | mediaResourceType": {
    "message": "Medier"
  },
  "lighthouse-core/lib/i18n/i18n.js | ms": {
    "message": "{timeInMs, number, milliseconds} ms"
  },
  "lighthouse-core/lib/i18n/i18n.js | otherResourceType": {
    "message": "Andet"
  },
  "lighthouse-core/lib/i18n/i18n.js | scriptResourceType": {
    "message": "Script"
  },
  "lighthouse-core/lib/i18n/i18n.js | seconds": {
    "message": "{timeInMs, number, seconds} sek."
  },
  "lighthouse-core/lib/i18n/i18n.js | speedIndexMetric": {
    "message": "Speed Index"
  },
  "lighthouse-core/lib/i18n/i18n.js | stylesheetResourceType": {
    "message": "Typografiark"
  },
  "lighthouse-core/lib/i18n/i18n.js | thirdPartyResourceType": {
    "message": "Tredjepart"
  },
  "lighthouse-core/lib/i18n/i18n.js | totalBlockingTimeMetric": {
    "message": "Total Blocking Time"
  },
  "lighthouse-core/lib/i18n/i18n.js | totalResourceType": {
    "message": "I alt"
  },
  "lighthouse-core/lib/lh-error.js | badTraceRecording": {
    "message": "Der opstod en fejl ved registreringen af din sideindlæsning. Kør Lighthouse igen. ({errorCode})"
  },
  "lighthouse-core/lib/lh-error.js | criTimeout": {
    "message": "Der opstod timeout under ventetiden til den indledende forbindelse til Debugger-protokollen."
  },
  "lighthouse-core/lib/lh-error.js | didntCollectScreenshots": {
    "message": "Chrome indsamlede ikke nogen screenshots under sideindlæsningen. Sørg for, at der er synligt indhold på siden, og prøv derefter at køre Lighthouse igen. ({errorCode})"
  },
  "lighthouse-core/lib/lh-error.js | dnsFailure": {
    "message": "DNS-serverne kunne ikke oversætte det angivne domæne."
  },
  "lighthouse-core/lib/lh-error.js | erroredRequiredArtifact": {
    "message": "Der opstod en fejl i den obligatoriske {artifactName}-indsamler: {errorMessage}"
  },
  "lighthouse-core/lib/lh-error.js | internalChromeError": {
    "message": "Der opstod en intern Chrome-fejl. Genstart Chrome, og prøv at køre Lighthouse igen."
  },
  "lighthouse-core/lib/lh-error.js | missingRequiredArtifact": {
    "message": "Den obligatoriske {artifactName}-indsamler blev ikke kørt."
  },
  "lighthouse-core/lib/lh-error.js | notHtml": {
    "message": "Den angivne side er ikke HTML (vises som MIME-typen {mimeType})."
  },
  "lighthouse-core/lib/lh-error.js | oldChromeDoesNotSupportFeature": {
    "message": "Denne version af Chrome er for gammel til at understøtte \"{featureName}\". Brug en nyere version for at se alle resultater."
  },
  "lighthouse-core/lib/lh-error.js | pageLoadFailed": {
    "message": "Lighthouse kunne ikke indlæse den side, du anmodede om. Sørg for at teste den rigtige webadresse, og tjek, at serveren svarer korrekt på alle anmodninger."
  },
  "lighthouse-core/lib/lh-error.js | pageLoadFailedHung": {
    "message": "Lighthouse kunne ikke indlæse den webadresse, du anmodede om, da siden stoppede med at svare."
  },
  "lighthouse-core/lib/lh-error.js | pageLoadFailedInsecure": {
    "message": "Den webadresse, du har angivet, har ikke et gyldigt sikkerhedscertifikat. {securityMessages}"
  },
  "lighthouse-core/lib/lh-error.js | pageLoadFailedInterstitial": {
    "message": "Chrome forhindrede indlæsning af en side med en mellemliggende annonce. Sørg for, at du tester den rigtige webadresse, og tjek, at serveren svarer korrekt på alle anmodninger."
  },
  "lighthouse-core/lib/lh-error.js | pageLoadFailedWithDetails": {
    "message": "Lighthouse kunne ikke indlæse den side, du anmodede om. Sørg for, at du tester den rigtige webadresse, og tjek, at serveren svarer korrekt på alle anmodninger. (Info: {errorDetails})"
  },
  "lighthouse-core/lib/lh-error.js | pageLoadFailedWithStatusCode": {
    "message": "Lighthouse kunne ikke indlæse den side, du anmodede om. Sørg for, at du tester den rigtige webadresse, og tjek, at serveren svarer korrekt på alle anmodninger. (Statuskode: {statusCode})"
  },
  "lighthouse-core/lib/lh-error.js | pageLoadTookTooLong": {
    "message": "Det tog for lang tid at indlæse siden. Benyt mulighederne i rapporten for at reducere indlæsningstiden for din side. Prøv derefter at køre Lighthouse igen. ({errorCode})"
  },
  "lighthouse-core/lib/lh-error.js | protocolTimeout": {
    "message": "DevTools-protokollen har overskredet den tilladte ventetid for svar. (Metode: {protocolMethod})"
  },
  "lighthouse-core/lib/lh-error.js | requestContentTimeout": {
    "message": "Hentning af ressourceindhold har taget længere tid end tilladt"
  },
  "lighthouse-core/lib/lh-error.js | urlInvalid": {
    "message": "Den angivne webadresse lader til at være ugyldig."
  },
  "lighthouse-core/report/html/renderer/util.js | auditGroupExpandTooltip": {
    "message": "Se revisioner"
  },
  "lighthouse-core/report/html/renderer/util.js | calculatorLink": {
    "message": "Se beregner."
  },
  "lighthouse-core/report/html/renderer/util.js | crcInitialNavigation": {
    "message": "Indledende navigation"
  },
  "lighthouse-core/report/html/renderer/util.js | crcLongestDurationLabel": {
    "message": "Maksimal forsinkelse for kritisk sti:"
  },
  "lighthouse-core/report/html/renderer/util.js | dropdownCopyJSON": {
    "message": "Kopiér JSON"
  },
  "lighthouse-core/report/html/renderer/util.js | dropdownDarkTheme": {
    "message": "Slå Mørkt tema til/fra"
  },
  "lighthouse-core/report/html/renderer/util.js | dropdownPrintExpanded": {
    "message": "Udskriften blev udvidet"
  },
  "lighthouse-core/report/html/renderer/util.js | dropdownPrintSummary": {
    "message": "Udskriftsoversigt"
  },
  "lighthouse-core/report/html/renderer/util.js | dropdownSaveGist": {
    "message": "Gem som Gist"
  },
  "lighthouse-core/report/html/renderer/util.js | dropdownSaveHTML": {
    "message": "Gem som HTML"
  },
  "lighthouse-core/report/html/renderer/util.js | dropdownSaveJSON": {
    "message": "Gem som JSON"
  },
  "lighthouse-core/report/html/renderer/util.js | dropdownViewer": {
    "message": "Åbn i fremviser"
  },
  "lighthouse-core/report/html/renderer/util.js | errorLabel": {
    "message": "Der opstod en fejl"
  },
  "lighthouse-core/report/html/renderer/util.js | errorMissingAuditInfo": {
    "message": "Rapportfejl: Der er ingen revisionsoplysninger"
  },
  "lighthouse-core/report/html/renderer/util.js | footerIssue": {
    "message": "Indsend et problem"
  },
  "lighthouse-core/report/html/renderer/util.js | labDataTitle": {
    "message": "Laboratoriedata"
  },
  "lighthouse-core/report/html/renderer/util.js | lsPerformanceCategoryDescription": {
    "message": "[Lighthouse](https://developers.google.com/web/tools/lighthouse/)-analyse af den aktuelle side på et emuleret mobilnetværk. Værdierne er estimater og kan variere."
  },
  "lighthouse-core/report/html/renderer/util.js | manualAuditsGroupTitle": {
    "message": "Yderligere elementer, der skal tjekkes manuelt"
  },
  "lighthouse-core/report/html/renderer/util.js | notApplicableAuditsGroupTitle": {
    "message": "Ikke relevant"
  },
  "lighthouse-core/report/html/renderer/util.js | opportunityResourceColumnLabel": {
    "message": "Mulighed"
  },
  "lighthouse-core/report/html/renderer/util.js | opportunitySavingsColumnLabel": {
    "message": "Estimeret tidsbesparelse"
  },
  "lighthouse-core/report/html/renderer/util.js | passedAuditsGroupTitle": {
    "message": "Beståede revisioner"
  },
  "lighthouse-core/report/html/renderer/util.js | runtimeDesktopEmulation": {
    "message": "Emuleret computer"
  },
  "lighthouse-core/report/html/renderer/util.js | runtimeMobileEmulation": {
    "message": "Emuleret Moto G4"
  },
  "lighthouse-core/report/html/renderer/util.js | runtimeNoEmulation": {
    "message": "Ingen emulering"
  },
  "lighthouse-core/report/html/renderer/util.js | runtimeSettingsBenchmark": {
    "message": "Effektivitet af CPU/hukommelse"
  },
  "lighthouse-core/report/html/renderer/util.js | runtimeSettingsCPUThrottling": {
    "message": "CPU-begrænsning"
  },
  "lighthouse-core/report/html/renderer/util.js | runtimeSettingsChannel": {
    "message": "Kanal"
  },
  "lighthouse-core/report/html/renderer/util.js | runtimeSettingsDevice": {
    "message": "Enhed"
  },
  "lighthouse-core/report/html/renderer/util.js | runtimeSettingsFetchTime": {
    "message": "Tidspunkt for hentning"
  },
  "lighthouse-core/report/html/renderer/util.js | runtimeSettingsNetworkThrottling": {
    "message": "Netværksbegrænsning"
  },
  "lighthouse-core/report/html/renderer/util.js | runtimeSettingsTitle": {
    "message": "Indstillinger for kørselstid"
  },
  "lighthouse-core/report/html/renderer/util.js | runtimeSettingsUA": {
    "message": "Brugeragent (host)"
  },
  "lighthouse-core/report/html/renderer/util.js | runtimeSettingsUANetwork": {
    "message": "Brugeragent (netværk)"
  },
  "lighthouse-core/report/html/renderer/util.js | runtimeSettingsUrl": {
    "message": "Webadresse"
  },
  "lighthouse-core/report/html/renderer/util.js | runtimeUnknown": {
    "message": "Ukendt"
  },
  "lighthouse-core/report/html/renderer/util.js | snippetCollapseButtonLabel": {
    "message": "Skjul uddrag"
  },
  "lighthouse-core/report/html/renderer/util.js | snippetExpandButtonLabel": {
    "message": "Udvid uddrag"
  },
  "lighthouse-core/report/html/renderer/util.js | thirdPartyResourcesLabel": {
    "message": "Vis ressourcer fra tredjeparter"
  },
  "lighthouse-core/report/html/renderer/util.js | throttlingProvided": {
    "message": "Leveret af miljøet"
  },
  "lighthouse-core/report/html/renderer/util.js | toplevelWarningsMessage": {
    "message": "Der blev registreret problemer, som påvirkede denne kørsel af Lighthouse:"
  },
  "lighthouse-core/report/html/renderer/util.js | varianceDisclaimer": {
    "message": "Værdierne er estimater og kan variere. [Resultatet beregnes](https://web.dev/performance-scoring/) direkte på baggrund af disse metrics."
  },
  "lighthouse-core/report/html/renderer/util.js | warningAuditsGroupTitle": {
    "message": "Bestod revisioner, men med advarsler"
  },
  "lighthouse-core/report/html/renderer/util.js | warningHeader": {
    "message": "Advarsler! "
  },
  "stack-packs/packs/amp.js | efficient_animated_content": {
    "message": "Ved animeret indhold bør du bruge [amp-anim](https://amp.dev/documentation/components/amp-anim/) til at minimere brugen af CPU, når indholdet er uden for skærmbilledet."
  },
  "stack-packs/packs/amp.js | offscreen_images": {
    "message": "Sørg for, at du bruger gyldige `amp-img`-tags til dine billeder, som automatisk anvender udskudt indlæsning uden for det første synlige område. [Få flere oplysninger](https://amp.dev/documentation/guides-and-tutorials/develop/media_iframes_3p/?format=websites#images)."
  },
  "stack-packs/packs/amp.js | render_blocking_resources": {
    "message": "Brug værktøjer som f.eks. [AMP Optimizer](https://github.com/ampproject/amp-toolbox/tree/main/packages/optimizer) til at [gengive AMP-layouts på serveren](https://amp.dev/documentation/guides-and-tutorials/optimize-and-measure/server-side-rendering/)."
  },
  "stack-packs/packs/amp.js | unminified_css": {
    "message": "Læs [AMP-dokumentationen](https://amp.dev/documentation/guides-and-tutorials/develop/style_and_layout/style_pages/) for at sikre at alle dine skrifttyper understøttes."
  },
  "stack-packs/packs/amp.js | uses_responsive_images": {
    "message": "Elementet `amp-img` understøtter attributten `srcset` for at specificere, hvilke billedaktiver der skal bruges, baseret på skærmens størrelse.  [Få flere oplysninger](https://amp.dev/documentation/guides-and-tutorials/develop/style_and_layout/art_direction/)."
  },
  "stack-packs/packs/amp.js | uses_webp_images": {
    "message": "Du kan også vælge at vise alle dine `amp-img`-komponenter i WebP-formater, mens du angiver et passende alternativ for andre browsere. [Få flere oplysninger](https://amp.dev/documentation/components/amp-img/#example:-specifying-a-fallback-image)."
  },
  "stack-packs/packs/angular.js | dom_size": {
    "message": "Du kan også vælge virtuel rulning med Component Dev Kit (CDK), hvis du får vist meget store lister. [Få flere oplysninger](https://web.dev/virtualize-lists-with-angular-cdk/)."
  },
  "stack-packs/packs/angular.js | total_byte_weight": {
    "message": "Brug [kodesplitning på ruteniveau](https://web.dev/route-level-code-splitting-in-angular/) til at minimere størrelsen på dine JavaScript-pakker. Du kan også vælge at gemme aktiver i cachen på forhånd ved hjælp af[Angular-scripttjenesten](https://web.dev/precaching-with-the-angular-service-worker/)."
  },
  "stack-packs/packs/angular.js | unminified_warning": {
    "message": "Hvis du bruger Angular CLI, skal du sørge for, at builds genereres i produktionstilstand. [Få flere oplysninger](https://angular.io/guide/deployment#enable-runtime-production-mode)."
  },
  "stack-packs/packs/angular.js | unused_javascript": {
    "message": "Hvis du bruger Angular CLI, bør du medtage kildekort i dit produktionsbuild for at inspicere dine pakker. [Få flere oplysninger](https://angular.io/guide/deployment#inspect-the-bundles)."
  },
  "stack-packs/packs/angular.js | uses_rel_preload": {
    "message": "Indlæs ruter på forhånd for at gøre navigationen hurtigere. [Få flere oplysninger](https://web.dev/route-preloading-in-angular/)."
  },
  "stack-packs/packs/angular.js | uses_responsive_images": {
    "message": "Du kan også vælge at bruge værktøjet `BreakpointObserver` i Component Dev Kit (CDK) til at administrere skillepunkter for billeder. [Få flere oplysninger](https://material.angular.io/cdk/layout/overview)."
  },
  "stack-packs/packs/magento.js | critical_request_chains": {
    "message": "Hvis du ikke pakker dine JavaScript-aktiver, bør du overveje at bruge [Baler](https://github.com/magento/baler)."
  },
  "stack-packs/packs/magento.js | disable_bundling": {
    "message": "Deaktiver Magentos indbyggede [JavaScript-pakning og -formindskning](https://devdocs.magento.com/guides/v2.3/frontend-dev-guide/themes/js-bundling.html), og overvej at bruge [Baler](https://github.com/magento/baler/) i stedet."
  },
  "stack-packs/packs/magento.js | font_display": {
    "message": "Angiv `@font-display`, når du [definerer tilpassede skrifttyper](https://devdocs.magento.com/guides/v2.3/frontend-dev-guide/css-topics/using-fonts.html)."
  },
  "stack-packs/packs/magento.js | offscreen_images": {
    "message": "Du kan også vælge at ændre skabelonerne til dine produkter og kataloger for at udnytte funktionen [udskudt indlæsning](https://web.dev/native-lazy-loading/) på webplatformen."
  },
  "stack-packs/packs/magento.js | server_response_time": {
    "message": "Brug Magentos [Varnish-integration](https://devdocs.magento.com/guides/v2.3/config-guide/varnish/config-varnish.html)."
  },
  "stack-packs/packs/magento.js | unminified_css": {
    "message": "Aktivér indstillingen \"Minify CSS Files\" (Formindsk CSS-filer) i udviklingsindstillingerne for din butik. [Få flere oplysninger](https://devdocs.magento.com/guides/v2.3/performance-best-practices/configuration.html?itm_source=devdocs&itm_medium=search_page&itm_campaign=federated_search&itm_term=minify%20css%20files)."
  },
  "stack-packs/packs/magento.js | unminified_javascript": {
    "message": "Brug [Terser](https://www.npmjs.com/package/terser) til at formindske alle JavaScript-aktiver ud fra statisk indholdsimplementering og til at deaktivere den indbyggede funktion til formindskning."
  },
  "stack-packs/packs/magento.js | unused_javascript": {
    "message": "Deaktiver Magentos indbyggede [JavaScript-pakning](https://devdocs.magento.com/guides/v2.3/frontend-dev-guide/themes/js-bundling.html)."
  },
  "stack-packs/packs/magento.js | uses_optimized_images": {
    "message": "Du kan også vælge at søge på [Magento Marketplace](https://marketplace.magento.com/catalogsearch/result/?q=optimize%20image) efter et udvalg af tredjepartsudvidelser for at optimere billeder."
  },
  "stack-packs/packs/magento.js | uses_rel_preconnect": {
    "message": "Ressourcehints til at oprette forbindelse på forhånd eller ressourcehints til forhåndsindlæsning af DNS kan tilføjes ved at [ændre layoutet for et tema](https://devdocs.magento.com/guides/v2.3/frontend-dev-guide/layouts/xml-manage.html)."
  },
  "stack-packs/packs/magento.js | uses_rel_preload": {
    "message": "`<link rel=preload>`-tags kan tilføjes ved at [ændre layoutet for et tema](https://devdocs.magento.com/guides/v2.3/frontend-dev-guide/layouts/xml-manage.html)."
  },
  "stack-packs/packs/magento.js | uses_webp_images": {
    "message": "Du kan også vælge at søge på [Magento Marketplace](https://marketplace.magento.com/catalogsearch/result/?q=webp) efter et udvalg af tredjepartsudvidelser for at benytte nyere billedformater."
  },
  "stack-packs/packs/react.js | dom_size": {
    "message": "Hvis du gengiver mange gentagne elementer på siden, kan du overveje at bruge et \"vinduesbibliotek\" som f.eks. `react-window` for at minimere antallet af DOM-noder, der oprettes. [Få flere oplysninger](https://web.dev/virtualize-long-lists-react-window/). Hvis du bruger Effect-hooken til at forbedre kørselstiden, bør du også minimere antallet af unødvendige gentagne gengivelser ved kun at bruge [shouldComponentUpdate](https://reactjs.org/docs/optimizing-performance.html#shouldcomponentupdate-in-action), [PureComponent](https://reactjs.org/docs/react-api.html#reactpurecomponent) eller [React.memo](https://reactjs.org/docs/react-api.html#reactmemo) og [spring effekter over](https://reactjs.org/docs/hooks-effect.html#tip-optimizing-performance-by-skipping-effects), indtil visse afhængige elementer er ændret."
  },
  "stack-packs/packs/react.js | redirects": {
    "message": "Hvis du bruger React Router, bør du minimere brugen af komponenten `<Redirect>` til [rutenavigationer](https://reacttraining.com/react-router/web/api/Redirect)."
  },
  "stack-packs/packs/react.js | server_response_time": {
    "message": "Hvis du gengiver React-komponenter på serveren, bør du overveje at bruge `renderToNodeStream()` eller `renderToStaticNodeStream()` for at give klienten mulighed for at modtage og hydrere forskellige dele af opmærkningen i stedet for det hele på én gang. [Få flere oplysninger](https://reactjs.org/docs/react-dom-server.html#rendertonodestream)."
  },
  "stack-packs/packs/react.js | unminified_css": {
    "message": "Hvis dit buildsystem formindsker dine CSS-filer automatisk, skal du sørge for, at du implementerer produktionsbuildet af din app. Du kan tjekke dette med udvidelsen React Developer Tools. [Få flere oplysninger](https://reactjs.org/docs/optimizing-performance.html#use-the-production-build)."
  },
  "stack-packs/packs/react.js | unminified_javascript": {
    "message": "Hvis dit buildsystem formindsker dine JS-filer automatisk, skal du sørge for, at du implementerer produktionsbuildet af din app. Du kan tjekke dette med udvidelsen React Developer Tools. [Få flere oplysninger](https://reactjs.org/docs/optimizing-performance.html#use-the-production-build)."
  },
  "stack-packs/packs/react.js | unused_javascript": {
    "message": "Hvis du ikke gengiver på serveren, [kan du opdele JavaScript-pakker](https://web.dev/code-splitting-suspense/) med `React.lazy()`. Du kan også kodesplitte ved hjælp at et tredjepartsbibliotek som f.eks.[indlæsbare komponenter](https://www.smooth-code.com/open-source/loadable-components/docs/getting-started/)."
  },
  "stack-packs/packs/react.js | user_timings": {
    "message": "Brug React DevTools Profiler, som anvender Profiler API til at måle effektiviteten og gengivelsen af dine komponenter. [Få flere oplysninger.](https://reactjs.org/blog/2018/09/10/introducing-the-react-profiler.html)"
  },
  "stack-packs/packs/wordpress.js | efficient_animated_content": {
    "message": "Overvej at uploade din gif til en tjeneste, hvor den kan integreres som en HTML5-video."
  },
  "stack-packs/packs/wordpress.js | offscreen_images": {
    "message": "Installer et [WordPress-plugin til udskudt indlæsning](https://wordpress.org/plugins/search/lazy+load/), der gør det muligt at udskyde eventuelle billeder, som ikke er på skærmen, eller skifte til et tema, der leverer denne funktionalitet. Overvej også at bruge [AMP-pluginnet](https://wordpress.org/plugins/amp/)."
  },
  "stack-packs/packs/wordpress.js | render_blocking_resources": {
    "message": "Der er en række WordPress-plugins, som kan hjælpe dig med at [indlejre vigtige aktiver](https://wordpress.org/plugins/search/critical+css/) eller [udskyde mindre vigtige ressourcer](https://wordpress.org/plugins/search/defer+css+javascript/). Vær opmærksom på, at optimeringer via disse plugins kan ødelægge funktioner i dine temaer og plugins. Du bliver derfor sandsynligvis nødt til at foretage kodeændringer."
  },
  "stack-packs/packs/wordpress.js | server_response_time": {
    "message": "Temaer, plugins og serverspecifikationer påvirker alle serverens svartid. Overvej at finde et mere optimeret tema, vælge et plugin til optimering og/eller opgradere din server."
  },
  "stack-packs/packs/wordpress.js | total_byte_weight": {
    "message": "Overvej at vise uddrag på dine opslagslister (f.eks. via tagget Mere), reducere antallet af viste opslag på en given side, opdele dine lange opslag i flere sider eller bruge et plugin til at indlæse kommentarer langsomt."
  },
  "stack-packs/packs/wordpress.js | unminified_css": {
    "message": "En række [WordPress-plugins](https://wordpress.org/plugins/search/minify+css/) kan gøre dit website hurtigere ved at sammenkæde, formindske og komprimere dine typografier. Det kan også være en god idé at bruge en buildproces til at udføre denne formindskelse på forhånd, hvis det er muligt."
  },
  "stack-packs/packs/wordpress.js | unminified_javascript": {
    "message": "En række [WordPress-plugins](https://wordpress.org/plugins/search/minify+javascript/) kan gøre dit website hurtigere ved at sammenkæde, formindske og komprimere dine scripts. Det kan også være en god idé at bruge en buildproces til at udføre denne formindskelse på forhånd, hvis det er muligt."
  },
  "stack-packs/packs/wordpress.js | unused_css_rules": {
    "message": "Overvej at reducere eller ændre antallet af [WordPress-plugins](https://wordpress.org/plugins/), der indlæser ubrugt CSS på din side. Hvis du vil identificere plugins, der tilføjer irrelevant CSS, kan du prøve at køre [kodedækning](https://developers.google.com/web/updates/2017/04/devtools-release-notes#coverage) i Chrome DevTools. Du kan identificere det problematiske tema/plugin via webadressen for typografiarket. Kig efter plugins med mange typografiark på listen, som indeholder meget rødt i kodedækningen. Et plugin bør kun sætte et typografiark i kø, hvis det rent faktisk anvendes på siden."
  },
  "stack-packs/packs/wordpress.js | unused_javascript": {
    "message": "Overvej at reducere eller ændre antallet af [WordPress-plugins](https://wordpress.org/plugins/), der indlæser ubrugt JavaScript på din side. Hvis du vil identificere plugins, der tilføjer irrelevant JavaScript, kan du prøve at køre [kodedækning](https://developers.google.com/web/updates/2017/04/devtools-release-notes#coverage) i Chrome DevTools. Du kan identificere det problematiske tema/plugin via webadressen for scriptet. Kig efter plugins med mange scripts på listen, som indeholder meget rødt i kodedækningen. Et plugin bør kun sætte et script i kø, hvis det rent faktisk anvendes på siden."
  },
  "stack-packs/packs/wordpress.js | uses_long_cache_ttl": {
    "message": "Læs om [browserens cachelagring i WordPress](https://wordpress.org/support/article/optimization/#browser-caching)."
  },
  "stack-packs/packs/wordpress.js | uses_optimized_images": {
    "message": "Overvej at bruge et [WordPress-plugin til billedoptimering](https://wordpress.org/plugins/search/optimize+images/), der komprimerer dine billeder uden at gå på kompromis med kvaliteten."
  },
  "stack-packs/packs/wordpress.js | uses_responsive_images": {
    "message": "Upload billeder direkte via [mediesamlingen](https://wordpress.org/support/article/media-library-screen/) for at sikre, at de påkrævede billedstørrelser er tilgængelige, og indsæt dem derefter fra mediesamlingen, eller brug billedwidgetten til at sikre, at de optimale billedstørrelser anvendes (inklusive dem til responsive skillepunkter). Undgå at bruge billeder i `Full Size`, medmindre dimensionerne er passende til brugen. [Få flere oplysninger](https://wordpress.org/support/article/inserting-images-into-posts-and-pages/)."
  },
  "stack-packs/packs/wordpress.js | uses_text_compression": {
    "message": "Du kan aktivere tekstkomprimering ved konfigurationen af din webserver."
  },
  "stack-packs/packs/wordpress.js | uses_webp_images": {
    "message": "Overvej at bruge et [plugin](https://wordpress.org/plugins/search/convert+webp/) eller en tjeneste, der automatisk konverterer dine uploadede billeder til deres optimale formater."
  }
}<|MERGE_RESOLUTION|>--- conflicted
+++ resolved
@@ -839,12 +839,9 @@
   "lighthouse-core/audits/layout-shift-elements.js | description": {
     "message": "Disse DOM-elementer bidrager mest til sidens CLS."
   },
-<<<<<<< HEAD
-=======
   "lighthouse-core/audits/layout-shift-elements.js | displayValue": {
     "message": "{nodeCount,plural, =1{1 element blev fundet}one{# element blev fundet}other{# elementer blev fundet}}"
   },
->>>>>>> 8fd7551d
   "lighthouse-core/audits/layout-shift-elements.js | title": {
     "message": "Undgå store layoutskift"
   },
